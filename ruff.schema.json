--- conflicted
+++ resolved
@@ -4121,16 +4121,13 @@
         "W60",
         "W605",
         "WPS",
-<<<<<<< HEAD
         "WPS1",
         "WPS11",
         "WPS116",
         "WPS117",
-=======
         "WPS3",
         "WPS30",
         "WPS303",
->>>>>>> 48e58585
         "YTT",
         "YTT1",
         "YTT10",
