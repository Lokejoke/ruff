{
  "$schema": "http://json-schema.org/draft-07/schema#",
  "title": "Options",
  "type": "object",
  "properties": {
    "allowed-confusables": {
      "description": "A list of allowed \"confusable\" Unicode characters to ignore when enforcing `RUF001`, `RUF002`, and `RUF003`.",
      "deprecated": true,
      "type": [
        "array",
        "null"
      ],
      "items": {
        "type": "string",
        "maxLength": 1,
        "minLength": 1
      }
    },
    "analyze": {
      "description": "Options to configure import map generation.",
      "anyOf": [
        {
          "$ref": "#/definitions/AnalyzeOptions"
        },
        {
          "type": "null"
        }
      ]
    },
    "builtins": {
      "description": "A list of builtins to treat as defined references, in addition to the system builtins.",
      "type": [
        "array",
        "null"
      ],
      "items": {
        "type": "string"
      }
    },
    "cache-dir": {
      "description": "A path to the cache directory.\n\nBy default, Ruff stores cache results in a `.ruff_cache` directory in the current project root.\n\nHowever, Ruff will also respect the `RUFF_CACHE_DIR` environment variable, which takes precedence over that default.\n\nThis setting will override even the `RUFF_CACHE_DIR` environment variable, if set.",
      "type": [
        "string",
        "null"
      ]
    },
    "dummy-variable-rgx": {
      "description": "A regular expression used to identify \"dummy\" variables, or those which should be ignored when enforcing (e.g.) unused-variable rules. The default expression matches `_`, `__`, and `_var`, but not `_var_`.",
      "deprecated": true,
      "type": [
        "string",
        "null"
      ]
    },
    "exclude": {
      "description": "A list of file patterns to exclude from formatting and linting.\n\nExclusions are based on globs, and can be either:\n\n- Single-path patterns, like `.mypy_cache` (to exclude any directory named `.mypy_cache` in the tree), `foo.py` (to exclude any file named `foo.py`), or `foo_*.py` (to exclude any file matching `foo_*.py` ). - Relative patterns, like `directory/foo.py` (to exclude that specific file) or `directory/*.py` (to exclude any Python files in `directory`). Note that these paths are relative to the project root (e.g., the directory containing your `pyproject.toml`).\n\nFor more information on the glob syntax, refer to the [`globset` documentation](https://docs.rs/globset/latest/globset/#syntax).\n\nNote that you'll typically want to use [`extend-exclude`](#extend-exclude) to modify the excluded paths.",
      "type": [
        "array",
        "null"
      ],
      "items": {
        "type": "string"
      }
    },
    "explicit-preview-rules": {
      "description": "Whether to require exact codes to select preview rules. When enabled, preview rules will not be selected by prefixes — the full code of each preview rule will be required to enable the rule.",
      "deprecated": true,
      "type": [
        "boolean",
        "null"
      ]
    },
    "extend": {
      "description": "A path to a local `pyproject.toml` file to merge into this configuration. User home directory and environment variables will be expanded.\n\nTo resolve the current `pyproject.toml` file, Ruff will first resolve this base configuration file, then merge in any properties defined in the current configuration file.",
      "type": [
        "string",
        "null"
      ]
    },
    "extend-exclude": {
      "description": "A list of file patterns to omit from formatting and linting, in addition to those specified by [`exclude`](#exclude).\n\nExclusions are based on globs, and can be either:\n\n- Single-path patterns, like `.mypy_cache` (to exclude any directory named `.mypy_cache` in the tree), `foo.py` (to exclude any file named `foo.py`), or `foo_*.py` (to exclude any file matching `foo_*.py` ). - Relative patterns, like `directory/foo.py` (to exclude that specific file) or `directory/*.py` (to exclude any Python files in `directory`). Note that these paths are relative to the project root (e.g., the directory containing your `pyproject.toml`).\n\nFor more information on the glob syntax, refer to the [`globset` documentation](https://docs.rs/globset/latest/globset/#syntax).",
      "type": [
        "array",
        "null"
      ],
      "items": {
        "type": "string"
      }
    },
    "extend-fixable": {
      "description": "A list of rule codes or prefixes to consider fixable, in addition to those specified by [`fixable`](#lint_fixable).",
      "deprecated": true,
      "type": [
        "array",
        "null"
      ],
      "items": {
        "$ref": "#/definitions/RuleSelector"
      }
    },
    "extend-ignore": {
      "description": "A list of rule codes or prefixes to ignore, in addition to those specified by `ignore`.",
      "deprecated": true,
      "type": [
        "array",
        "null"
      ],
      "items": {
        "$ref": "#/definitions/RuleSelector"
      }
    },
    "extend-include": {
      "description": "A list of file patterns to include when linting, in addition to those specified by [`include`](#include).\n\nInclusion are based on globs, and should be single-path patterns, like `*.pyw`, to include any file with the `.pyw` extension.\n\nFor more information on the glob syntax, refer to the [`globset` documentation](https://docs.rs/globset/latest/globset/#syntax).",
      "type": [
        "array",
        "null"
      ],
      "items": {
        "type": "string"
      }
    },
    "extend-per-file-ignores": {
      "description": "A list of mappings from file pattern to rule codes or prefixes to exclude, in addition to any rules excluded by [`per-file-ignores`](#lint_per-file-ignores).",
      "deprecated": true,
      "type": [
        "object",
        "null"
      ],
      "additionalProperties": {
        "type": "array",
        "items": {
          "$ref": "#/definitions/RuleSelector"
        }
      }
    },
    "extend-safe-fixes": {
      "description": "A list of rule codes or prefixes for which unsafe fixes should be considered safe.",
      "deprecated": true,
      "type": [
        "array",
        "null"
      ],
      "items": {
        "$ref": "#/definitions/RuleSelector"
      }
    },
    "extend-select": {
      "description": "A list of rule codes or prefixes to enable, in addition to those specified by [`select`](#lint_select).",
      "deprecated": true,
      "type": [
        "array",
        "null"
      ],
      "items": {
        "$ref": "#/definitions/RuleSelector"
      }
    },
    "extend-unfixable": {
      "description": "A list of rule codes or prefixes to consider non-auto-fixable, in addition to those specified by [`unfixable`](#lint_unfixable).",
      "deprecated": true,
      "type": [
        "array",
        "null"
      ],
      "items": {
        "$ref": "#/definitions/RuleSelector"
      }
    },
    "extend-unsafe-fixes": {
      "description": "A list of rule codes or prefixes for which safe fixes should be considered unsafe.",
      "deprecated": true,
      "type": [
        "array",
        "null"
      ],
      "items": {
        "$ref": "#/definitions/RuleSelector"
      }
    },
    "external": {
      "description": "A list of rule codes or prefixes that are unsupported by Ruff, but should be preserved when (e.g.) validating `# noqa` directives. Useful for retaining `# noqa` directives that cover plugins not yet implemented by Ruff.",
      "deprecated": true,
      "type": [
        "array",
        "null"
      ],
      "items": {
        "type": "string"
      }
    },
    "fix": {
      "description": "Enable fix behavior by-default when running `ruff` (overridden by the `--fix` and `--no-fix` command-line flags). Only includes automatic fixes unless `--unsafe-fixes` is provided.",
      "type": [
        "boolean",
        "null"
      ]
    },
    "fix-only": {
      "description": "Like [`fix`](#fix), but disables reporting on leftover violation. Implies [`fix`](#fix).",
      "type": [
        "boolean",
        "null"
      ]
    },
    "fixable": {
      "description": "A list of rule codes or prefixes to consider fixable. By default, all rules are considered fixable.",
      "deprecated": true,
      "type": [
        "array",
        "null"
      ],
      "items": {
        "$ref": "#/definitions/RuleSelector"
      }
    },
    "flake8-annotations": {
      "description": "Options for the `flake8-annotations` plugin.",
      "deprecated": true,
      "anyOf": [
        {
          "$ref": "#/definitions/Flake8AnnotationsOptions"
        },
        {
          "type": "null"
        }
      ]
    },
    "flake8-bandit": {
      "description": "Options for the `flake8-bandit` plugin.",
      "deprecated": true,
      "anyOf": [
        {
          "$ref": "#/definitions/Flake8BanditOptions"
        },
        {
          "type": "null"
        }
      ]
    },
    "flake8-boolean-trap": {
      "description": "Options for the `flake8-boolean-trap` plugin.",
      "deprecated": true,
      "anyOf": [
        {
          "$ref": "#/definitions/Flake8BooleanTrapOptions"
        },
        {
          "type": "null"
        }
      ]
    },
    "flake8-bugbear": {
      "description": "Options for the `flake8-bugbear` plugin.",
      "deprecated": true,
      "anyOf": [
        {
          "$ref": "#/definitions/Flake8BugbearOptions"
        },
        {
          "type": "null"
        }
      ]
    },
    "flake8-builtins": {
      "description": "Options for the `flake8-builtins` plugin.",
      "deprecated": true,
      "anyOf": [
        {
          "$ref": "#/definitions/Flake8BuiltinsOptions"
        },
        {
          "type": "null"
        }
      ]
    },
    "flake8-comprehensions": {
      "description": "Options for the `flake8-comprehensions` plugin.",
      "deprecated": true,
      "anyOf": [
        {
          "$ref": "#/definitions/Flake8ComprehensionsOptions"
        },
        {
          "type": "null"
        }
      ]
    },
    "flake8-copyright": {
      "description": "Options for the `flake8-copyright` plugin.",
      "deprecated": true,
      "anyOf": [
        {
          "$ref": "#/definitions/Flake8CopyrightOptions"
        },
        {
          "type": "null"
        }
      ]
    },
    "flake8-errmsg": {
      "description": "Options for the `flake8-errmsg` plugin.",
      "deprecated": true,
      "anyOf": [
        {
          "$ref": "#/definitions/Flake8ErrMsgOptions"
        },
        {
          "type": "null"
        }
      ]
    },
    "flake8-gettext": {
      "description": "Options for the `flake8-gettext` plugin.",
      "deprecated": true,
      "anyOf": [
        {
          "$ref": "#/definitions/Flake8GetTextOptions"
        },
        {
          "type": "null"
        }
      ]
    },
    "flake8-implicit-str-concat": {
      "description": "Options for the `flake8-implicit-str-concat` plugin.",
      "deprecated": true,
      "anyOf": [
        {
          "$ref": "#/definitions/Flake8ImplicitStrConcatOptions"
        },
        {
          "type": "null"
        }
      ]
    },
    "flake8-import-conventions": {
      "description": "Options for the `flake8-import-conventions` plugin.",
      "deprecated": true,
      "anyOf": [
        {
          "$ref": "#/definitions/Flake8ImportConventionsOptions"
        },
        {
          "type": "null"
        }
      ]
    },
    "flake8-pytest-style": {
      "description": "Options for the `flake8-pytest-style` plugin.",
      "deprecated": true,
      "anyOf": [
        {
          "$ref": "#/definitions/Flake8PytestStyleOptions"
        },
        {
          "type": "null"
        }
      ]
    },
    "flake8-quotes": {
      "description": "Options for the `flake8-quotes` plugin.",
      "deprecated": true,
      "anyOf": [
        {
          "$ref": "#/definitions/Flake8QuotesOptions"
        },
        {
          "type": "null"
        }
      ]
    },
    "flake8-self": {
      "description": "Options for the `flake8_self` plugin.",
      "deprecated": true,
      "anyOf": [
        {
          "$ref": "#/definitions/Flake8SelfOptions"
        },
        {
          "type": "null"
        }
      ]
    },
    "flake8-tidy-imports": {
      "description": "Options for the `flake8-tidy-imports` plugin.",
      "deprecated": true,
      "anyOf": [
        {
          "$ref": "#/definitions/Flake8TidyImportsOptions"
        },
        {
          "type": "null"
        }
      ]
    },
    "flake8-type-checking": {
      "description": "Options for the `flake8-type-checking` plugin.",
      "deprecated": true,
      "anyOf": [
        {
          "$ref": "#/definitions/Flake8TypeCheckingOptions"
        },
        {
          "type": "null"
        }
      ]
    },
    "flake8-unused-arguments": {
      "description": "Options for the `flake8-unused-arguments` plugin.",
      "deprecated": true,
      "anyOf": [
        {
          "$ref": "#/definitions/Flake8UnusedArgumentsOptions"
        },
        {
          "type": "null"
        }
      ]
    },
    "force-exclude": {
      "description": "Whether to enforce [`exclude`](#exclude) and [`extend-exclude`](#extend-exclude) patterns, even for paths that are passed to Ruff explicitly. Typically, Ruff will lint any paths passed in directly, even if they would typically be excluded. Setting `force-exclude = true` will cause Ruff to respect these exclusions unequivocally.\n\nThis is useful for [`pre-commit`](https://pre-commit.com/), which explicitly passes all changed files to the [`ruff-pre-commit`](https://github.com/astral-sh/ruff-pre-commit) plugin, regardless of whether they're marked as excluded by Ruff's own settings.",
      "type": [
        "boolean",
        "null"
      ]
    },
    "format": {
      "description": "Options to configure code formatting.",
      "anyOf": [
        {
          "$ref": "#/definitions/FormatOptions"
        },
        {
          "type": "null"
        }
      ]
    },
    "ignore": {
      "description": "A list of rule codes or prefixes to ignore. Prefixes can specify exact rules (like `F841`), entire categories (like `F`), or anything in between.\n\nWhen breaking ties between enabled and disabled rules (via `select` and `ignore`, respectively), more specific prefixes override less specific prefixes.",
      "deprecated": true,
      "type": [
        "array",
        "null"
      ],
      "items": {
        "$ref": "#/definitions/RuleSelector"
      }
    },
    "ignore-init-module-imports": {
      "description": "Avoid automatically removing unused imports in `__init__.py` files. Such imports will still be flagged, but with a dedicated message suggesting that the import is either added to the module's `__all__` symbol, or re-exported with a redundant alias (e.g., `import os as os`).\n\nThis option is enabled by default, but you can opt-in to removal of imports via an unsafe fix.",
      "deprecated": true,
      "type": [
        "boolean",
        "null"
      ]
    },
    "include": {
      "description": "A list of file patterns to include when linting.\n\nInclusion are based on globs, and should be single-path patterns, like `*.pyw`, to include any file with the `.pyw` extension. `pyproject.toml` is included here not for configuration but because we lint whether e.g. the `[project]` matches the schema.\n\nNotebook files (`.ipynb` extension) are included by default on Ruff 0.6.0+.\n\nFor more information on the glob syntax, refer to the [`globset` documentation](https://docs.rs/globset/latest/globset/#syntax).",
      "type": [
        "array",
        "null"
      ],
      "items": {
        "type": "string"
      }
    },
    "indent-width": {
      "description": "The number of spaces per indentation level (tab).\n\nUsed by the formatter and when enforcing long-line violations (like `E501`) to determine the visual width of a tab.\n\nThis option changes the number of spaces the formatter inserts when using soft-tabs (`indent-style = space`).\n\nPEP 8 recommends using 4 spaces per [indentation level](https://peps.python.org/pep-0008/#indentation).",
      "anyOf": [
        {
          "$ref": "#/definitions/IndentWidth"
        },
        {
          "type": "null"
        }
      ]
    },
    "isort": {
      "description": "Options for the `isort` plugin.",
      "deprecated": true,
      "anyOf": [
        {
          "$ref": "#/definitions/IsortOptions"
        },
        {
          "type": "null"
        }
      ]
    },
    "line-length": {
      "description": "The line length to use when enforcing long-lines violations (like `E501`) and at which `isort` and the formatter prefers to wrap lines.\n\nThe length is determined by the number of characters per line, except for lines containing East Asian characters or emojis. For these lines, the [unicode width](https://unicode.org/reports/tr11/) of each character is added up to determine the length.\n\nThe value must be greater than `0` and less than or equal to `320`.\n\nNote: While the formatter will attempt to format lines such that they remain within the `line-length`, it isn't a hard upper bound, and formatted lines may exceed the `line-length`.\n\nSee [`pycodestyle.max-line-length`](#lint_pycodestyle_max-line-length) to configure different lengths for `E501` and the formatter.",
      "anyOf": [
        {
          "$ref": "#/definitions/LineLength"
        },
        {
          "type": "null"
        }
      ]
    },
    "lint": {
      "anyOf": [
        {
          "$ref": "#/definitions/LintOptions"
        },
        {
          "type": "null"
        }
      ]
    },
    "logger-objects": {
      "description": "A list of objects that should be treated equivalently to a `logging.Logger` object.\n\nThis is useful for ensuring proper diagnostics (e.g., to identify `logging` deprecations and other best-practices) for projects that re-export a `logging.Logger` object from a common module.\n\nFor example, if you have a module `logging_setup.py` with the following contents: ```python import logging\n\nlogger = logging.getLogger(__name__) ```\n\nAdding `\"logging_setup.logger\"` to `logger-objects` will ensure that `logging_setup.logger` is treated as a `logging.Logger` object when imported from other modules (e.g., `from logging_setup import logger`).",
      "deprecated": true,
      "type": [
        "array",
        "null"
      ],
      "items": {
        "type": "string"
      }
    },
    "mccabe": {
      "description": "Options for the `mccabe` plugin.",
      "deprecated": true,
      "anyOf": [
        {
          "$ref": "#/definitions/McCabeOptions"
        },
        {
          "type": "null"
        }
      ]
    },
    "namespace-packages": {
      "description": "Mark the specified directories as namespace packages. For the purpose of module resolution, Ruff will treat those directories and all their subdirectories as if they contained an `__init__.py` file.",
      "type": [
        "array",
        "null"
      ],
      "items": {
        "type": "string"
      }
    },
    "output-format": {
      "description": "The style in which violation messages should be formatted: `\"full\"` (default) (shows source), `\"concise\"`, `\"grouped\"` (group messages by file), `\"json\"` (machine-readable), `\"junit\"` (machine-readable XML), `\"github\"` (GitHub Actions annotations), `\"gitlab\"` (GitLab CI code quality report), `\"pylint\"` (Pylint text format) or `\"azure\"` (Azure Pipeline logging commands).",
      "anyOf": [
        {
          "$ref": "#/definitions/OutputFormat"
        },
        {
          "type": "null"
        }
      ]
    },
    "pep8-naming": {
      "description": "Options for the `pep8-naming` plugin.",
      "deprecated": true,
      "anyOf": [
        {
          "$ref": "#/definitions/Pep8NamingOptions"
        },
        {
          "type": "null"
        }
      ]
    },
    "per-file-ignores": {
      "description": "A list of mappings from file pattern to rule codes or prefixes to exclude, when considering any matching files. An initial '!' negates the file pattern.",
      "deprecated": true,
      "type": [
        "object",
        "null"
      ],
      "additionalProperties": {
        "type": "array",
        "items": {
          "$ref": "#/definitions/RuleSelector"
        }
      }
    },
    "preview": {
      "description": "Whether to enable preview mode. When preview mode is enabled, Ruff will use unstable rules, fixes, and formatting.",
      "type": [
        "boolean",
        "null"
      ]
    },
    "pycodestyle": {
      "description": "Options for the `pycodestyle` plugin.",
      "deprecated": true,
      "anyOf": [
        {
          "$ref": "#/definitions/PycodestyleOptions"
        },
        {
          "type": "null"
        }
      ]
    },
    "pydocstyle": {
      "description": "Options for the `pydocstyle` plugin.",
      "deprecated": true,
      "anyOf": [
        {
          "$ref": "#/definitions/PydocstyleOptions"
        },
        {
          "type": "null"
        }
      ]
    },
    "pyflakes": {
      "description": "Options for the `pyflakes` plugin.",
      "deprecated": true,
      "anyOf": [
        {
          "$ref": "#/definitions/PyflakesOptions"
        },
        {
          "type": "null"
        }
      ]
    },
    "pylint": {
      "description": "Options for the `pylint` plugin.",
      "deprecated": true,
      "anyOf": [
        {
          "$ref": "#/definitions/PylintOptions"
        },
        {
          "type": "null"
        }
      ]
    },
    "pyupgrade": {
      "description": "Options for the `pyupgrade` plugin.",
      "deprecated": true,
      "anyOf": [
        {
          "$ref": "#/definitions/PyUpgradeOptions"
        },
        {
          "type": "null"
        }
      ]
    },
    "required-version": {
      "description": "Enforce a requirement on the version of Ruff, to enforce at runtime. If the version of Ruff does not meet the requirement, Ruff will exit with an error.\n\nUseful for unifying results across many environments, e.g., with a `pyproject.toml` file.\n\nAccepts a [PEP 440](https://peps.python.org/pep-0440/) specifier, like `==0.3.1` or `>=0.3.1`.",
      "anyOf": [
        {
          "$ref": "#/definitions/RequiredVersion"
        },
        {
          "type": "null"
        }
      ]
    },
    "respect-gitignore": {
      "description": "Whether to automatically exclude files that are ignored by `.ignore`, `.gitignore`, `.git/info/exclude`, and global `gitignore` files. Enabled by default.",
      "type": [
        "boolean",
        "null"
      ]
    },
    "select": {
      "description": "A list of rule codes or prefixes to enable. Prefixes can specify exact rules (like `F841`), entire categories (like `F`), or anything in between.\n\nWhen breaking ties between enabled and disabled rules (via `select` and `ignore`, respectively), more specific prefixes override less specific prefixes.",
      "deprecated": true,
      "type": [
        "array",
        "null"
      ],
      "items": {
        "$ref": "#/definitions/RuleSelector"
      }
    },
    "show-fixes": {
      "description": "Whether to show an enumeration of all fixed lint violations (overridden by the `--show-fixes` command-line flag).",
      "type": [
        "boolean",
        "null"
      ]
    },
    "src": {
      "description": "The directories to consider when resolving first- vs. third-party imports.\n\nWhen omitted, the `src` directory will typically default to including both:\n\n1. The directory containing the nearest `pyproject.toml`, `ruff.toml`, or `.ruff.toml` file (the \"project root\"). 2. The `\"src\"` subdirectory of the project root.\n\nThese defaults ensure that Ruff supports both flat layouts and `src` layouts out-of-the-box. (If a configuration file is explicitly provided (e.g., via the `--config` command-line flag), the current working directory will be considered the project root.)\n\nAs an example, consider an alternative project structure, like:\n\n```text my_project ├── pyproject.toml └── lib └── my_package ├── __init__.py ├── foo.py └── bar.py ```\n\nIn this case, the `./lib` directory should be included in the `src` option (e.g., `src = [\"lib\"]`), such that when resolving imports, `my_package.foo` is considered first-party.\n\nThis field supports globs. For example, if you have a series of Python packages in a `python_modules` directory, `src = [\"python_modules/*\"]` would expand to incorporate all packages in that directory. User home directory and environment variables will also be expanded.",
      "type": [
        "array",
        "null"
      ],
      "items": {
        "type": "string"
      }
    },
    "target-version": {
      "description": "The minimum Python version to target, e.g., when considering automatic code upgrades, like rewriting type annotations. Ruff will not propose changes using features that are not available in the given version.\n\nFor example, to represent supporting Python >=3.10 or ==3.10 specify `target-version = \"py310\"`.\n\nIf you're already using a `pyproject.toml` file, we recommend `project.requires-python` instead, as it's based on Python packaging standards, and will be respected by other tools. For example, Ruff treats the following as identical to `target-version = \"py38\"`:\n\n```toml [project] requires-python = \">=3.8\" ```\n\nIf both are specified, `target-version` takes precedence over `requires-python`.\n\nNote that a stub file can [sometimes make use of a typing feature](https://typing.readthedocs.io/en/latest/spec/distributing.html#syntax) before it is available at runtime, as long as the stub does not make use of new *syntax*. For example, a type checker will understand `int | str` in a stub as being a `Union` type annotation, even if the type checker is run using Python 3.9, despite the fact that the `|` operator can only be used to create union types at runtime on Python 3.10+. As such, Ruff will often recommend newer features in a stub file than it would for an equivalent runtime file with the same target version.",
      "anyOf": [
        {
          "$ref": "#/definitions/PythonVersion"
        },
        {
          "type": "null"
        }
      ]
    },
    "task-tags": {
      "description": "A list of task tags to recognize (e.g., \"TODO\", \"FIXME\", \"XXX\").\n\nComments starting with these tags will be ignored by commented-out code detection (`ERA`), and skipped by line-length rules (`E501`) if [`ignore-overlong-task-comments`](#lint_pycodestyle_ignore-overlong-task-comments) is set to `true`.",
      "deprecated": true,
      "type": [
        "array",
        "null"
      ],
      "items": {
        "type": "string"
      }
    },
    "typing-modules": {
      "description": "A list of modules whose exports should be treated equivalently to members of the `typing` module.\n\nThis is useful for ensuring proper type annotation inference for projects that re-export `typing` and `typing_extensions` members from a compatibility module. If omitted, any members imported from modules apart from `typing` and `typing_extensions` will be treated as ordinary Python objects.",
      "deprecated": true,
      "type": [
        "array",
        "null"
      ],
      "items": {
        "type": "string"
      }
    },
    "unfixable": {
      "description": "A list of rule codes or prefixes to consider non-fixable.",
      "deprecated": true,
      "type": [
        "array",
        "null"
      ],
      "items": {
        "$ref": "#/definitions/RuleSelector"
      }
    },
    "unsafe-fixes": {
      "description": "Enable application of unsafe fixes. If excluded, a hint will be displayed when unsafe fixes are available. If set to false, the hint will be hidden.",
      "type": [
        "boolean",
        "null"
      ]
    }
  },
  "additionalProperties": false,
  "definitions": {
    "Alias": {
      "type": "string"
    },
    "AnalyzeOptions": {
      "description": "Configures Ruff's `analyze` command.",
      "type": "object",
      "properties": {
        "detect-string-imports": {
          "description": "Whether to detect imports from string literals. When enabled, Ruff will search for string literals that \"look like\" import paths, and include them in the import map, if they resolve to valid Python modules.",
          "type": [
            "boolean",
            "null"
          ]
        },
        "direction": {
          "description": "Whether to generate a map from file to files that it depends on (dependencies) or files that depend on it (dependents).",
          "anyOf": [
            {
              "$ref": "#/definitions/Direction"
            },
            {
              "type": "null"
            }
          ]
        },
        "exclude": {
          "description": "A list of file patterns to exclude from analysis in addition to the files excluded globally (see [`exclude`](#exclude), and [`extend-exclude`](#extend-exclude)).\n\nExclusions are based on globs, and can be either:\n\n- Single-path patterns, like `.mypy_cache` (to exclude any directory named `.mypy_cache` in the tree), `foo.py` (to exclude any file named `foo.py`), or `foo_*.py` (to exclude any file matching `foo_*.py` ). - Relative patterns, like `directory/foo.py` (to exclude that specific file) or `directory/*.py` (to exclude any Python files in `directory`). Note that these paths are relative to the project root (e.g., the directory containing your `pyproject.toml`).\n\nFor more information on the glob syntax, refer to the [`globset` documentation](https://docs.rs/globset/latest/globset/#syntax).",
          "type": [
            "array",
            "null"
          ],
          "items": {
            "type": "string"
          }
        },
        "include-dependencies": {
          "description": "A map from file path to the list of file paths or globs that should be considered dependencies of that file, regardless of whether relevant imports are detected.",
          "type": [
            "object",
            "null"
          ],
          "additionalProperties": {
            "type": "array",
            "items": {
              "type": "string"
            }
          }
        },
        "preview": {
          "description": "Whether to enable preview mode. When preview mode is enabled, Ruff will expose unstable commands.",
          "type": [
            "boolean",
            "null"
          ]
        }
      },
      "additionalProperties": false
    },
    "ApiBan": {
      "type": "object",
      "required": [
        "msg"
      ],
      "properties": {
        "msg": {
          "description": "The message to display when the API is used.",
          "type": "string"
        }
      },
      "additionalProperties": false
    },
    "BannedAliases": {
      "type": "array",
      "items": {
        "type": "string"
      }
    },
    "ConstantType": {
      "type": "string",
      "enum": [
        "bytes",
        "complex",
        "float",
        "int",
        "str"
      ]
    },
    "Convention": {
      "oneOf": [
        {
          "description": "Use Google-style docstrings.",
          "type": "string",
          "enum": [
            "google"
          ]
        },
        {
          "description": "Use NumPy-style docstrings.",
          "type": "string",
          "enum": [
            "numpy"
          ]
        },
        {
          "description": "Use PEP257-style docstrings.",
          "type": "string",
          "enum": [
            "pep257"
          ]
        }
      ]
    },
    "Direction": {
      "oneOf": [
        {
          "description": "Construct a map from module to its dependencies (i.e., the modules that it imports).",
          "type": "string",
          "enum": [
            "Dependencies"
          ]
        },
        {
          "description": "Construct a map from module to its dependents (i.e., the modules that import it).",
          "type": "string",
          "enum": [
            "Dependents"
          ]
        }
      ]
    },
    "DocstringCodeLineWidth": {
      "anyOf": [
        {
          "description": "Wrap docstring code examples at a fixed line width.",
          "allOf": [
            {
              "$ref": "#/definitions/LineWidth"
            }
          ]
        },
        {
          "description": "Respect the line length limit setting for the surrounding Python code.",
          "allOf": [
            {
              "$ref": "#/definitions/Dynamic"
            }
          ]
        }
      ]
    },
    "Dynamic": {
      "type": "string",
      "const": "dynamic"
    },
    "Flake8AnnotationsOptions": {
      "type": "object",
      "properties": {
        "allow-star-arg-any": {
          "description": "Whether to suppress `ANN401` for dynamically typed `*args` and `**kwargs` arguments.",
          "type": [
            "boolean",
            "null"
          ]
        },
        "ignore-fully-untyped": {
          "description": "Whether to suppress `ANN*` rules for any declaration that hasn't been typed at all. This makes it easier to gradually add types to a codebase.",
          "type": [
            "boolean",
            "null"
          ]
        },
        "mypy-init-return": {
          "description": "Whether to allow the omission of a return type hint for `__init__` if at least one argument is annotated.",
          "type": [
            "boolean",
            "null"
          ]
        },
        "suppress-dummy-args": {
          "description": "Whether to suppress `ANN000`-level violations for arguments matching the \"dummy\" variable regex (like `_`).",
          "type": [
            "boolean",
            "null"
          ]
        },
        "suppress-none-returning": {
          "description": "Whether to suppress `ANN200`-level violations for functions that meet either of the following criteria:\n\n- Contain no `return` statement. - Explicit `return` statement(s) all return `None` (explicitly or implicitly).",
          "type": [
            "boolean",
            "null"
          ]
        }
      },
      "additionalProperties": false
    },
    "Flake8BanditOptions": {
      "type": "object",
      "properties": {
        "check-typed-exception": {
          "description": "Whether to disallow `try`-`except`-`pass` (`S110`) for specific exception types. By default, `try`-`except`-`pass` is only disallowed for `Exception` and `BaseException`.",
          "type": [
            "boolean",
            "null"
          ]
        },
        "hardcoded-tmp-directory": {
          "description": "A list of directories to consider temporary (see `S108`).",
          "type": [
            "array",
            "null"
          ],
          "items": {
            "type": "string"
          }
        },
        "hardcoded-tmp-directory-extend": {
          "description": "A list of directories to consider temporary, in addition to those specified by [`hardcoded-tmp-directory`](#lint_flake8-bandit_hardcoded-tmp-directory) (see `S108`).",
          "type": [
            "array",
            "null"
          ],
          "items": {
            "type": "string"
          }
        }
      },
      "additionalProperties": false
    },
    "Flake8BooleanTrapOptions": {
      "type": "object",
      "properties": {
        "extend-allowed-calls": {
          "description": "Additional callable functions with which to allow boolean traps.\n\nExpects to receive a list of fully-qualified names (e.g., `pydantic.Field`, rather than `Field`).",
          "type": [
            "array",
            "null"
          ],
          "items": {
            "type": "string"
          }
        }
      },
      "additionalProperties": false
    },
    "Flake8BugbearOptions": {
      "type": "object",
      "properties": {
        "extend-immutable-calls": {
          "description": "Additional callable functions to consider \"immutable\" when evaluating, e.g., the `function-call-in-default-argument` rule (`B008`) or `function-call-in-dataclass-defaults` rule (`RUF009`).\n\nExpects to receive a list of fully-qualified names (e.g., `fastapi.Query`, rather than `Query`).",
          "type": [
            "array",
            "null"
          ],
          "items": {
            "type": "string"
          }
        }
      },
      "additionalProperties": false
    },
    "Flake8BuiltinsOptions": {
      "type": "object",
      "properties": {
        "builtins-allowed-modules": {
          "description": "List of builtin module names to allow.",
          "type": [
            "array",
            "null"
          ],
          "items": {
            "type": "string"
          }
        },
        "builtins-ignorelist": {
          "description": "Ignore list of builtins.",
          "type": [
            "array",
            "null"
          ],
          "items": {
            "type": "string"
          }
        }
      },
      "additionalProperties": false
    },
    "Flake8ComprehensionsOptions": {
      "type": "object",
      "properties": {
        "allow-dict-calls-with-keyword-arguments": {
          "description": "Allow `dict` calls that make use of keyword arguments (e.g., `dict(a=1, b=2)`).",
          "type": [
            "boolean",
            "null"
          ]
        }
      },
      "additionalProperties": false
    },
    "Flake8CopyrightOptions": {
      "type": "object",
      "properties": {
        "author": {
          "description": "Author to enforce within the copyright notice. If provided, the author must be present immediately following the copyright notice.",
          "type": [
            "string",
            "null"
          ]
        },
        "min-file-size": {
          "description": "A minimum file size (in bytes) required for a copyright notice to be enforced. By default, all files are validated.",
          "type": [
            "integer",
            "null"
          ],
          "format": "uint",
          "minimum": 0.0
        },
        "notice-rgx": {
          "description": "The regular expression used to match the copyright notice, compiled with the [`regex`](https://docs.rs/regex/latest/regex/) crate. Defaults to `(?i)Copyright\\s+((?:\\(C\\)|©)\\s+)?\\d{4}((-|,\\s)\\d{4})*`, which matches the following:\n\n- `Copyright 2023` - `Copyright (C) 2023` - `Copyright 2021-2023` - `Copyright (C) 2021-2023` - `Copyright (C) 2021, 2023`",
          "type": [
            "string",
            "null"
          ]
        }
      },
      "additionalProperties": false
    },
    "Flake8ErrMsgOptions": {
      "type": "object",
      "properties": {
        "max-string-length": {
          "description": "Maximum string length for string literals in exception messages.",
          "type": [
            "integer",
            "null"
          ],
          "format": "uint",
          "minimum": 0.0
        }
      },
      "additionalProperties": false
    },
    "Flake8GetTextOptions": {
      "type": "object",
      "properties": {
        "extend-function-names": {
          "description": "Additional function names to consider as internationalization calls, in addition to those included in [`function-names`](#lint_flake8-gettext_function-names).",
          "type": [
            "array",
            "null"
          ],
          "items": {
            "type": "string"
          }
        },
        "function-names": {
          "description": "The function names to consider as internationalization calls.",
          "type": [
            "array",
            "null"
          ],
          "items": {
            "type": "string"
          }
        }
      },
      "additionalProperties": false
    },
    "Flake8ImplicitStrConcatOptions": {
      "type": "object",
      "properties": {
        "allow-multiline": {
          "description": "Whether to allow implicit string concatenations for multiline strings. By default, implicit concatenations of multiline strings are allowed (but continuation lines, delimited with a backslash, are prohibited).\n\nSetting `allow-multiline = false` will automatically disable the `explicit-string-concatenation` (`ISC003`) rule. Otherwise, both implicit and explicit multiline string concatenations would be seen as violations, making it impossible to write a linter-compliant multiline string.",
          "type": [
            "boolean",
            "null"
          ]
        }
      },
      "additionalProperties": false
    },
    "Flake8ImportConventionsOptions": {
      "type": "object",
      "properties": {
        "aliases": {
          "description": "The conventional aliases for imports. These aliases can be extended by the [`extend-aliases`](#lint_flake8-import-conventions_extend-aliases) option.",
          "type": [
            "object",
            "null"
          ],
          "additionalProperties": {
            "$ref": "#/definitions/Alias"
          }
        },
        "banned-aliases": {
          "description": "A mapping from module to its banned import aliases.",
          "type": [
            "object",
            "null"
          ],
          "additionalProperties": {
            "$ref": "#/definitions/BannedAliases"
          }
        },
        "banned-from": {
          "description": "A list of modules that should not be imported from using the `from ... import ...` syntax.\n\nFor example, given `banned-from = [\"pandas\"]`, `from pandas import DataFrame` would be disallowed, while `import pandas` would be allowed.",
          "type": [
            "array",
            "null"
          ],
          "items": {
            "type": "string"
          },
          "uniqueItems": true
        },
        "extend-aliases": {
          "description": "A mapping from module to conventional import alias. These aliases will be added to the [`aliases`](#lint_flake8-import-conventions_aliases) mapping.",
          "type": [
            "object",
            "null"
          ],
          "additionalProperties": {
            "type": "string"
          }
        }
      },
      "additionalProperties": false
    },
    "Flake8PytestStyleOptions": {
      "type": "object",
      "properties": {
        "fixture-parentheses": {
          "description": "Boolean flag specifying whether `@pytest.fixture()` without parameters should have parentheses. If the option is set to `false` (the default), `@pytest.fixture` is valid and `@pytest.fixture()` is invalid. If set to `true`, `@pytest.fixture()` is valid and `@pytest.fixture` is invalid.",
          "type": [
            "boolean",
            "null"
          ]
        },
        "mark-parentheses": {
          "description": "Boolean flag specifying whether `@pytest.mark.foo()` without parameters should have parentheses. If the option is set to `false` (the default), `@pytest.mark.foo` is valid and `@pytest.mark.foo()` is invalid. If set to `true`, `@pytest.mark.foo()` is valid and `@pytest.mark.foo` is invalid.",
          "type": [
            "boolean",
            "null"
          ]
        },
        "parametrize-names-type": {
          "description": "Expected type for multiple argument names in `@pytest.mark.parametrize`. The following values are supported:\n\n- `csv` — a comma-separated list, e.g. `@pytest.mark.parametrize(\"name1,name2\", ...)` - `tuple` (default) — e.g. `@pytest.mark.parametrize((\"name1\", \"name2\"), ...)` - `list` — e.g. `@pytest.mark.parametrize([\"name1\", \"name2\"], ...)`",
          "anyOf": [
            {
              "$ref": "#/definitions/ParametrizeNameType"
            },
            {
              "type": "null"
            }
          ]
        },
        "parametrize-values-row-type": {
          "description": "Expected type for each row of values in `@pytest.mark.parametrize` in case of multiple parameters. The following values are supported:\n\n- `tuple` (default) — e.g. `@pytest.mark.parametrize((\"name1\", \"name2\"), [(1, 2), (3, 4)])` - `list` — e.g. `@pytest.mark.parametrize((\"name1\", \"name2\"), [[1, 2], [3, 4]])`",
          "anyOf": [
            {
              "$ref": "#/definitions/ParametrizeValuesRowType"
            },
            {
              "type": "null"
            }
          ]
        },
        "parametrize-values-type": {
          "description": "Expected type for the list of values rows in `@pytest.mark.parametrize`. The following values are supported:\n\n- `tuple` — e.g. `@pytest.mark.parametrize(\"name\", (1, 2, 3))` - `list` (default) — e.g. `@pytest.mark.parametrize(\"name\", [1, 2, 3])`",
          "anyOf": [
            {
              "$ref": "#/definitions/ParametrizeValuesType"
            },
            {
              "type": "null"
            }
          ]
        },
        "raises-extend-require-match-for": {
          "description": "List of additional exception names that require a match= parameter in a `pytest.raises()` call. This extends the default list of exceptions that require a match= parameter. This option is useful if you want to extend the default list of exceptions that require a match= parameter without having to specify the entire list. Note that this option does not remove any exceptions from the default list.\n\nSupports glob patterns. For more information on the glob syntax, refer to the [`globset` documentation](https://docs.rs/globset/latest/globset/#syntax).",
          "type": [
            "array",
            "null"
          ],
          "items": {
            "type": "string"
          }
        },
        "raises-require-match-for": {
          "description": "List of exception names that require a match= parameter in a `pytest.raises()` call.\n\nSupports glob patterns. For more information on the glob syntax, refer to the [`globset` documentation](https://docs.rs/globset/latest/globset/#syntax).",
          "type": [
            "array",
            "null"
          ],
          "items": {
            "type": "string"
          }
        }
      },
      "additionalProperties": false
    },
    "Flake8QuotesOptions": {
      "type": "object",
      "properties": {
        "avoid-escape": {
          "description": "Whether to avoid using single quotes if a string contains single quotes, or vice-versa with double quotes, as per [PEP 8](https://peps.python.org/pep-0008/#string-quotes). This minimizes the need to escape quotation marks within strings.",
          "type": [
            "boolean",
            "null"
          ]
        },
        "docstring-quotes": {
          "description": "Quote style to prefer for docstrings (either \"single\" or \"double\").\n\nWhen using the formatter, only \"double\" is compatible, as the formatter enforces double quotes for docstrings strings.",
          "anyOf": [
            {
              "$ref": "#/definitions/Quote"
            },
            {
              "type": "null"
            }
          ]
        },
        "inline-quotes": {
          "description": "Quote style to prefer for inline strings (either \"single\" or \"double\").\n\nWhen using the formatter, ensure that [`format.quote-style`](#format_quote-style) is set to the same preferred quote style.",
          "anyOf": [
            {
              "$ref": "#/definitions/Quote"
            },
            {
              "type": "null"
            }
          ]
        },
        "multiline-quotes": {
          "description": "Quote style to prefer for multiline strings (either \"single\" or \"double\").\n\nWhen using the formatter, only \"double\" is compatible, as the formatter enforces double quotes for multiline strings.",
          "anyOf": [
            {
              "$ref": "#/definitions/Quote"
            },
            {
              "type": "null"
            }
          ]
        }
      },
      "additionalProperties": false
    },
    "Flake8SelfOptions": {
      "type": "object",
      "properties": {
        "extend-ignore-names": {
          "description": "Additional names to ignore when considering `flake8-self` violations, in addition to those included in [`ignore-names`](#lint_flake8-self_ignore-names).",
          "type": [
            "array",
            "null"
          ],
          "items": {
            "type": "string"
          }
        },
        "ignore-names": {
          "description": "A list of names to ignore when considering `flake8-self` violations.",
          "type": [
            "array",
            "null"
          ],
          "items": {
            "type": "string"
          }
        }
      },
      "additionalProperties": false
    },
    "Flake8TidyImportsOptions": {
      "type": "object",
      "properties": {
        "ban-relative-imports": {
          "description": "Whether to ban all relative imports (`\"all\"`), or only those imports that extend into the parent module or beyond (`\"parents\"`).",
          "anyOf": [
            {
              "$ref": "#/definitions/Strictness"
            },
            {
              "type": "null"
            }
          ]
        },
        "banned-api": {
          "description": "Specific modules or module members that may not be imported or accessed. Note that this rule is only meant to flag accidental uses, and can be circumvented via `eval` or `importlib`.",
          "type": [
            "object",
            "null"
          ],
          "additionalProperties": {
            "$ref": "#/definitions/ApiBan"
          }
        },
        "banned-module-level-imports": {
          "description": "List of specific modules that may not be imported at module level, and should instead be imported lazily (e.g., within a function definition, or an `if TYPE_CHECKING:` block, or some other nested context).",
          "type": [
            "array",
            "null"
          ],
          "items": {
            "type": "string"
          }
        }
      },
      "additionalProperties": false
    },
    "Flake8TypeCheckingOptions": {
      "type": "object",
      "properties": {
        "exempt-modules": {
          "description": "Exempt certain modules from needing to be moved into type-checking blocks.",
          "type": [
            "array",
            "null"
          ],
          "items": {
            "type": "string"
          }
        },
        "quote-annotations": {
          "description": "Whether to add quotes around type annotations, if doing so would allow the corresponding import to be moved into a type-checking block.\n\nFor example, in the following, Python requires that `Sequence` be available at runtime, despite the fact that it's only used in a type annotation:\n\n```python from collections.abc import Sequence\n\ndef func(value: Sequence[int]) -> None: ... ```\n\nIn other words, moving `from collections.abc import Sequence` into an `if TYPE_CHECKING:` block above would cause a runtime error, as the type would no longer be available at runtime.\n\nBy default, Ruff will respect such runtime semantics and avoid moving the import to prevent such runtime errors.\n\nSetting `quote-annotations` to `true` will instruct Ruff to add quotes around the annotation (e.g., `\"Sequence[int]\"`), which in turn enables Ruff to move the import into an `if TYPE_CHECKING:` block, like so:\n\n```python from typing import TYPE_CHECKING\n\nif TYPE_CHECKING: from collections.abc import Sequence\n\ndef func(value: \"Sequence[int]\") -> None: ... ```\n\nNote that this setting has no effect when `from __future__ import annotations` is present, as `__future__` annotations are always treated equivalently to quoted annotations.",
          "type": [
            "boolean",
            "null"
          ]
        },
        "runtime-evaluated-base-classes": {
          "description": "Exempt classes that list any of the enumerated classes as a base class from needing to be moved into type-checking blocks.\n\nCommon examples include Pydantic's `pydantic.BaseModel` and SQLAlchemy's `sqlalchemy.orm.DeclarativeBase`, but can also support user-defined classes that inherit from those base classes. For example, if you define a common `DeclarativeBase` subclass that's used throughout your project (e.g., `class Base(DeclarativeBase) ...` in `base.py`), you can add it to this list (`runtime-evaluated-base-classes = [\"base.Base\"]`) to exempt models from being moved into type-checking blocks.",
          "type": [
            "array",
            "null"
          ],
          "items": {
            "type": "string"
          }
        },
        "runtime-evaluated-decorators": {
          "description": "Exempt classes and functions decorated with any of the enumerated decorators from being moved into type-checking blocks.\n\nCommon examples include Pydantic's `@pydantic.validate_call` decorator (for functions) and attrs' `@attrs.define` decorator (for classes).",
          "type": [
            "array",
            "null"
          ],
          "items": {
            "type": "string"
          }
        },
        "strict": {
          "description": "Enforce `TC001`, `TC002`, and `TC003` rules even when valid runtime imports are present for the same module.\n\nSee flake8-type-checking's [strict](https://github.com/snok/flake8-type-checking#strict) option.",
          "type": [
            "boolean",
            "null"
          ]
        }
      },
      "additionalProperties": false
    },
    "Flake8UnusedArgumentsOptions": {
      "type": "object",
      "properties": {
        "ignore-variadic-names": {
          "description": "Whether to allow unused variadic arguments, like `*args` and `**kwargs`.",
          "type": [
            "boolean",
            "null"
          ]
        }
      },
      "additionalProperties": false
    },
    "FormatOptions": {
      "description": "Configures the way Ruff formats your code.",
      "type": "object",
      "properties": {
        "docstring-code-format": {
          "description": "Whether to format code snippets in docstrings.\n\nWhen this is enabled, Python code examples within docstrings are automatically reformatted.\n\nFor example, when this is enabled, the following code:\n\n```python def f(x): \"\"\" Something about `f`. And an example in doctest format:\n\n>>> f(  x  )\n\nMarkdown is also supported:\n\n```py f(  x  ) ```\n\nAs are reStructuredText literal blocks::\n\nf(  x  )\n\nAnd reStructuredText code blocks:\n\n.. code-block:: python\n\nf(  x  ) \"\"\" pass ```\n\n... will be reformatted (assuming the rest of the options are set to their defaults) as:\n\n```python def f(x): \"\"\" Something about `f`. And an example in doctest format:\n\n>>> f(x)\n\nMarkdown is also supported:\n\n```py f(x) ```\n\nAs are reStructuredText literal blocks::\n\nf(x)\n\nAnd reStructuredText code blocks:\n\n.. code-block:: python\n\nf(x) \"\"\" pass ```\n\nIf a code snippet in a docstring contains invalid Python code or if the formatter would otherwise write invalid Python code, then the code example is ignored by the formatter and kept as-is.\n\nCurrently, doctest, Markdown, reStructuredText literal blocks, and reStructuredText code blocks are all supported and automatically recognized. In the case of unlabeled fenced code blocks in Markdown and reStructuredText literal blocks, the contents are assumed to be Python and reformatted. As with any other format, if the contents aren't valid Python, then the block is left untouched automatically.",
          "type": [
            "boolean",
            "null"
          ]
        },
        "docstring-code-line-length": {
          "description": "Set the line length used when formatting code snippets in docstrings.\n\nThis only has an effect when the `docstring-code-format` setting is enabled.\n\nThe default value for this setting is `\"dynamic\"`, which has the effect of ensuring that any reformatted code examples in docstrings adhere to the global line length configuration that is used for the surrounding Python code. The point of this setting is that it takes the indentation of the docstring into account when reformatting code examples.\n\nAlternatively, this can be set to a fixed integer, which will result in the same line length limit being applied to all reformatted code examples in docstrings. When set to a fixed integer, the indent of the docstring is not taken into account. That is, this may result in lines in the reformatted code example that exceed the globally configured line length limit.\n\nFor example, when this is set to `20` and [`docstring-code-format`](#docstring-code-format) is enabled, then this code:\n\n```python def f(x): ''' Something about `f`. And an example:\n\n.. code-block:: python\n\nfoo, bar, quux = this_is_a_long_line(lion, hippo, lemur, bear) ''' pass ```\n\n... will be reformatted (assuming the rest of the options are set to their defaults) as:\n\n```python def f(x): \"\"\" Something about `f`. And an example:\n\n.. code-block:: python\n\n( foo, bar, quux, ) = this_is_a_long_line( lion, hippo, lemur, bear, ) \"\"\" pass ```",
          "anyOf": [
            {
              "$ref": "#/definitions/DocstringCodeLineWidth"
            },
            {
              "type": "null"
            }
          ]
        },
        "exclude": {
          "description": "A list of file patterns to exclude from formatting in addition to the files excluded globally (see [`exclude`](#exclude), and [`extend-exclude`](#extend-exclude)).\n\nExclusions are based on globs, and can be either:\n\n- Single-path patterns, like `.mypy_cache` (to exclude any directory named `.mypy_cache` in the tree), `foo.py` (to exclude any file named `foo.py`), or `foo_*.py` (to exclude any file matching `foo_*.py` ). - Relative patterns, like `directory/foo.py` (to exclude that specific file) or `directory/*.py` (to exclude any Python files in `directory`). Note that these paths are relative to the project root (e.g., the directory containing your `pyproject.toml`).\n\nFor more information on the glob syntax, refer to the [`globset` documentation](https://docs.rs/globset/latest/globset/#syntax).",
          "type": [
            "array",
            "null"
          ],
          "items": {
            "type": "string"
          }
        },
        "indent-style": {
          "description": "Whether to use spaces or tabs for indentation.\n\n`indent-style = \"space\"` (default):\n\n```python def f(): print(\"Hello\") #  Spaces indent the `print` statement. ```\n\n`indent-style = \"tab\"`:\n\n```python def f(): print(\"Hello\") #  A tab `\\t` indents the `print` statement. ```\n\nPEP 8 recommends using spaces for [indentation](https://peps.python.org/pep-0008/#indentation). We care about accessibility; if you do not need tabs for accessibility, we do not recommend you use them.\n\nSee [`indent-width`](#indent-width) to configure the number of spaces per indentation and the tab width.",
          "anyOf": [
            {
              "$ref": "#/definitions/IndentStyle"
            },
            {
              "type": "null"
            }
          ]
        },
        "line-ending": {
          "description": "The character Ruff uses at the end of a line.\n\n* `auto`: The newline style is detected automatically on a file per file basis. Files with mixed line endings will be converted to the first detected line ending. Defaults to `\\n` for files that contain no line endings. * `lf`: Line endings will be converted to `\\n`. The default line ending on Unix. * `cr-lf`: Line endings will be converted to `\\r\\n`. The default line ending on Windows. * `native`: Line endings will be converted to `\\n` on Unix and `\\r\\n` on Windows.",
          "anyOf": [
            {
              "$ref": "#/definitions/LineEnding"
            },
            {
              "type": "null"
            }
          ]
        },
        "preview": {
          "description": "Whether to enable the unstable preview style formatting.",
          "type": [
            "boolean",
            "null"
          ]
        },
        "quote-style": {
          "description": "Configures the preferred quote character for strings. The recommended options are\n\n* `double` (default): Use double quotes `\"` * `single`: Use single quotes `'`\n\nIn compliance with [PEP 8](https://peps.python.org/pep-0008/) and [PEP 257](https://peps.python.org/pep-0257/), Ruff prefers double quotes for triple quoted strings and docstrings even when using `quote-style = \"single\"`.\n\nRuff deviates from using the configured quotes if doing so prevents the need for escaping quote characters inside the string:\n\n```python a = \"a string without any quotes\" b = \"It's monday morning\" ```\n\nRuff will change the quotes of the string assigned to `a` to single quotes when using `quote-style = \"single\"`. However, Ruff uses double quotes for the string assigned to `b` because using single quotes would require escaping the `'`, which leads to the less readable code: `'It\\'s monday morning'`.\n\nIn addition, Ruff supports the quote style `preserve` for projects that already use a mixture of single and double quotes and can't migrate to the `double` or `single` style. The quote style `preserve` leaves the quotes of all strings unchanged.",
          "anyOf": [
            {
              "$ref": "#/definitions/QuoteStyle"
            },
            {
              "type": "null"
            }
          ]
        },
        "skip-magic-trailing-comma": {
          "description": "Ruff uses existing trailing commas as an indication that short lines should be left separate. If this option is set to `true`, the magic trailing comma is ignored.\n\nFor example, Ruff leaves the arguments separate even though collapsing the arguments to a single line doesn't exceed the line length if `skip-magic-trailing-comma = false`:\n\n```python # The arguments remain on separate lines because of the trailing comma after `b` def test( a, b, ): pass ```\n\nSetting `skip-magic-trailing-comma = true` changes the formatting to:\n\n```python # The arguments remain on separate lines because of the trailing comma after `b` def test(a, b): pass ```",
          "type": [
            "boolean",
            "null"
          ]
        }
      },
      "additionalProperties": false
    },
    "ImportSection": {
      "anyOf": [
        {
          "$ref": "#/definitions/ImportType"
        },
        {
          "type": "string"
        }
      ]
    },
    "ImportType": {
      "type": "string",
      "enum": [
        "future",
        "standard-library",
        "third-party",
        "first-party",
        "local-folder"
      ]
    },
    "IndentStyle": {
      "oneOf": [
        {
          "description": "Use tabs to indent code.",
          "type": "string",
          "enum": [
            "tab"
          ]
        },
        {
          "description": "Use [`IndentWidth`] spaces to indent code.",
          "type": "string",
          "enum": [
            "space"
          ]
        }
      ]
    },
    "IndentWidth": {
      "description": "The size of a tab.",
      "type": "integer",
      "format": "uint8",
      "minimum": 1.0
    },
    "IsortOptions": {
      "type": "object",
      "properties": {
        "case-sensitive": {
          "description": "Sort imports taking into account case sensitivity.",
          "type": [
            "boolean",
            "null"
          ]
        },
        "classes": {
          "description": "An override list of tokens to always recognize as a Class for [`order-by-type`](#lint_isort_order-by-type) regardless of casing.",
          "type": [
            "array",
            "null"
          ],
          "items": {
            "type": "string"
          }
        },
        "combine-as-imports": {
          "description": "Combines as imports on the same line. See isort's [`combine-as-imports`](https://pycqa.github.io/isort/docs/configuration/options.html#combine-as-imports) option.",
          "type": [
            "boolean",
            "null"
          ]
        },
        "constants": {
          "description": "An override list of tokens to always recognize as a CONSTANT for [`order-by-type`](#lint_isort_order-by-type) regardless of casing.",
          "type": [
            "array",
            "null"
          ],
          "items": {
            "type": "string"
          }
        },
        "default-section": {
          "description": "Define a default section for any imports that don't fit into the specified [`section-order`](#lint_isort_section-order).",
          "anyOf": [
            {
              "$ref": "#/definitions/ImportSection"
            },
            {
              "type": "null"
            }
          ]
        },
        "detect-same-package": {
          "description": "Whether to automatically mark imports from within the same package as first-party. For example, when `detect-same-package = true`, then when analyzing files within the `foo` package, any imports from within the `foo` package will be considered first-party.\n\nThis heuristic is often unnecessary when `src` is configured to detect all first-party sources; however, if `src` is _not_ configured, this heuristic can be useful to detect first-party imports from _within_ (but not _across_) first-party packages.",
          "type": [
            "boolean",
            "null"
          ]
        },
        "extra-standard-library": {
          "description": "A list of modules to consider standard-library, in addition to those known to Ruff in advance.\n\nSupports glob patterns. For more information on the glob syntax, refer to the [`globset` documentation](https://docs.rs/globset/latest/globset/#syntax).",
          "type": [
            "array",
            "null"
          ],
          "items": {
            "type": "string"
          }
        },
        "force-single-line": {
          "description": "Forces all from imports to appear on their own line.",
          "type": [
            "boolean",
            "null"
          ]
        },
        "force-sort-within-sections": {
          "description": "Don't sort straight-style imports (like `import sys`) before from-style imports (like `from itertools import groupby`). Instead, sort the imports by module, independent of import style.",
          "type": [
            "boolean",
            "null"
          ]
        },
        "force-to-top": {
          "description": "Force specific imports to the top of their appropriate section.",
          "type": [
            "array",
            "null"
          ],
          "items": {
            "type": "string"
          }
        },
        "force-wrap-aliases": {
          "description": "Force `import from` statements with multiple members and at least one alias (e.g., `import A as B`) to wrap such that every line contains exactly one member. For example, this formatting would be retained, rather than condensing to a single line:\n\n```python from .utils import ( test_directory as test_directory, test_id as test_id ) ```\n\nNote that this setting is only effective when combined with `combine-as-imports = true`. When [`combine-as-imports`](#lint_isort_combine-as-imports) isn't enabled, every aliased `import from` will be given its own line, in which case, wrapping is not necessary.\n\nWhen using the formatter, ensure that [`format.skip-magic-trailing-comma`](#format_skip-magic-trailing-comma) is set to `false` (default) when enabling `force-wrap-aliases` to avoid that the formatter collapses members if they all fit on a single line.",
          "type": [
            "boolean",
            "null"
          ]
        },
        "forced-separate": {
          "description": "A list of modules to separate into auxiliary block(s) of imports, in the order specified.",
          "type": [
            "array",
            "null"
          ],
          "items": {
            "type": "string"
          }
        },
        "from-first": {
          "description": "Whether to place `import from` imports before straight imports when sorting.\n\nFor example, by default, imports will be sorted such that straight imports appear before `import from` imports, as in: ```python import os import sys from typing import List ```\n\nSetting `from-first = true` will instead sort such that `import from` imports appear before straight imports, as in: ```python from typing import List import os import sys ```",
          "type": [
            "boolean",
            "null"
          ]
        },
        "known-first-party": {
          "description": "A list of modules to consider first-party, regardless of whether they can be identified as such via introspection of the local filesystem.\n\nSupports glob patterns. For more information on the glob syntax, refer to the [`globset` documentation](https://docs.rs/globset/latest/globset/#syntax).",
          "type": [
            "array",
            "null"
          ],
          "items": {
            "type": "string"
          }
        },
        "known-local-folder": {
          "description": "A list of modules to consider being a local folder. Generally, this is reserved for relative imports (`from . import module`).\n\nSupports glob patterns. For more information on the glob syntax, refer to the [`globset` documentation](https://docs.rs/globset/latest/globset/#syntax).",
          "type": [
            "array",
            "null"
          ],
          "items": {
            "type": "string"
          }
        },
        "known-third-party": {
          "description": "A list of modules to consider third-party, regardless of whether they can be identified as such via introspection of the local filesystem.\n\nSupports glob patterns. For more information on the glob syntax, refer to the [`globset` documentation](https://docs.rs/globset/latest/globset/#syntax).",
          "type": [
            "array",
            "null"
          ],
          "items": {
            "type": "string"
          }
        },
        "length-sort": {
          "description": "Sort imports by their string length, such that shorter imports appear before longer imports. For example, by default, imports will be sorted alphabetically, as in: ```python import collections import os ```\n\nSetting `length-sort = true` will instead sort such that shorter imports appear before longer imports, as in: ```python import os import collections ```",
          "type": [
            "boolean",
            "null"
          ]
        },
        "length-sort-straight": {
          "description": "Sort straight imports by their string length. Similar to [`length-sort`](#lint_isort_length-sort), but applies only to straight imports and doesn't affect `from` imports.",
          "type": [
            "boolean",
            "null"
          ]
        },
        "lines-after-imports": {
          "description": "The number of blank lines to place after imports. Use `-1` for automatic determination.\n\nRuff uses at most one blank line after imports in typing stub files (files with `.pyi` extension) in accordance to the typing style recommendations ([source](https://typing.readthedocs.io/en/latest/guides/writing_stubs.html#blank-lines)).\n\nWhen using the formatter, only the values `-1`, `1`, and `2` are compatible because it enforces at least one empty and at most two empty lines after imports.",
          "type": [
            "integer",
            "null"
          ],
          "format": "int"
        },
        "lines-between-types": {
          "description": "The number of lines to place between \"direct\" and `import from` imports.\n\nWhen using the formatter, only the values `0` and `1` are compatible because it preserves up to one empty line after imports in nested blocks.",
          "type": [
            "integer",
            "null"
          ],
          "format": "uint",
          "minimum": 0.0
        },
        "no-lines-before": {
          "description": "A list of sections that should _not_ be delineated from the previous section via empty lines.",
          "type": [
            "array",
            "null"
          ],
          "items": {
            "$ref": "#/definitions/ImportSection"
          }
        },
        "no-sections": {
          "description": "Put all imports into the same section bucket.\n\nFor example, rather than separating standard library and third-party imports, as in: ```python import os import sys\n\nimport numpy import pandas ```\n\nSetting `no-sections = true` will instead group all imports into a single section: ```python import numpy import os import pandas import sys ```",
          "type": [
            "boolean",
            "null"
          ]
        },
        "order-by-type": {
          "description": "Order imports by type, which is determined by case, in addition to alphabetically.",
          "type": [
            "boolean",
            "null"
          ]
        },
        "relative-imports-order": {
          "description": "Whether to place \"closer\" imports (fewer `.` characters, most local) before \"further\" imports (more `.` characters, least local), or vice versa.\n\nThe default (\"furthest-to-closest\") is equivalent to isort's [`reverse-relative`](https://pycqa.github.io/isort/docs/configuration/options.html#reverse-relative) default (`reverse-relative = false`); setting this to \"closest-to-furthest\" is equivalent to isort's `reverse-relative = true`.",
          "anyOf": [
            {
              "$ref": "#/definitions/RelativeImportsOrder"
            },
            {
              "type": "null"
            }
          ]
        },
        "required-imports": {
          "description": "Add the specified import line to all files.",
          "type": [
            "array",
            "null"
          ],
          "items": {
            "$ref": "#/definitions/NameImports"
          }
        },
        "section-order": {
          "description": "Override in which order the sections should be output. Can be used to move custom sections.",
          "type": [
            "array",
            "null"
          ],
          "items": {
            "$ref": "#/definitions/ImportSection"
          }
        },
        "sections": {
          "description": "A list of mappings from section names to modules.\n\nBy default, imports are categorized according to their type (e.g., `future`, `third-party`, and so on). This setting allows you to group modules into custom sections, to augment or override the built-in sections.\n\nFor example, to group all testing utilities, you could create a `testing` section: ```toml testing = [\"pytest\", \"hypothesis\"] ```\n\nThe values in the list are treated as glob patterns. For example, to match all packages in the LangChain ecosystem (`langchain-core`, `langchain-openai`, etc.): ```toml langchain = [\"langchain-*\"] ```\n\nCustom sections should typically be inserted into the [`section-order`](#lint_isort_section-order) list to ensure that they're displayed as a standalone group and in the intended order, as in: ```toml section-order = [ \"future\", \"standard-library\", \"third-party\", \"first-party\", \"local-folder\", \"testing\" ] ```\n\nIf a custom section is omitted from [`section-order`](#lint_isort_section-order), imports in that section will be assigned to the [`default-section`](#lint_isort_default-section) (which defaults to `third-party`).",
          "type": [
            "object",
            "null"
          ],
          "additionalProperties": {
            "type": "array",
            "items": {
              "type": "string"
            }
          }
        },
        "single-line-exclusions": {
          "description": "One or more modules to exclude from the single line rule.",
          "type": [
            "array",
            "null"
          ],
          "items": {
            "type": "string"
          }
        },
        "split-on-trailing-comma": {
          "description": "If a comma is placed after the last member in a multi-line import, then the imports will never be folded into one line.\n\nSee isort's [`split-on-trailing-comma`](https://pycqa.github.io/isort/docs/configuration/options.html#split-on-trailing-comma) option.\n\nWhen using the formatter, ensure that [`format.skip-magic-trailing-comma`](#format_skip-magic-trailing-comma) is set to `false` (default) when enabling `split-on-trailing-comma` to avoid that the formatter removes the trailing commas.",
          "type": [
            "boolean",
            "null"
          ]
        },
        "variables": {
          "description": "An override list of tokens to always recognize as a var for [`order-by-type`](#lint_isort_order-by-type) regardless of casing.",
          "type": [
            "array",
            "null"
          ],
          "items": {
            "type": "string"
          }
        }
      },
      "additionalProperties": false
    },
    "LineEnding": {
      "oneOf": [
        {
          "description": "The newline style is detected automatically on a file per file basis. Files with mixed line endings will be converted to the first detected line ending. Defaults to [`LineEnding::Lf`] for a files that contain no line endings.",
          "type": "string",
          "enum": [
            "auto"
          ]
        },
        {
          "description": "Line endings will be converted to `\\n` as is common on Unix.",
          "type": "string",
          "enum": [
            "lf"
          ]
        },
        {
          "description": "Line endings will be converted to `\\r\\n` as is common on Windows.",
          "type": "string",
          "enum": [
            "cr-lf"
          ]
        },
        {
          "description": "Line endings will be converted to `\\n` on Unix and `\\r\\n` on Windows.",
          "type": "string",
          "enum": [
            "native"
          ]
        }
      ]
    },
    "LineLength": {
      "description": "The length of a line of text that is considered too long.\n\nThe allowed range of values is 1..=320",
      "type": "integer",
      "format": "uint16",
      "maximum": 320.0,
      "minimum": 1.0
    },
    "LineWidth": {
      "description": "The maximum visual width to which the formatter should try to limit a line.",
      "type": "integer",
      "format": "uint16",
      "minimum": 1.0
    },
    "LintOptions": {
      "description": "Configures how Ruff checks your code.\n\nOptions specified in the `lint` section take precedence over the deprecated top-level settings.",
      "type": "object",
      "properties": {
        "allowed-confusables": {
          "description": "A list of allowed \"confusable\" Unicode characters to ignore when enforcing `RUF001`, `RUF002`, and `RUF003`.",
          "type": [
            "array",
            "null"
          ],
          "items": {
            "type": "string",
            "maxLength": 1,
            "minLength": 1
          }
        },
        "dummy-variable-rgx": {
          "description": "A regular expression used to identify \"dummy\" variables, or those which should be ignored when enforcing (e.g.) unused-variable rules. The default expression matches `_`, `__`, and `_var`, but not `_var_`.",
          "type": [
            "string",
            "null"
          ]
        },
        "exclude": {
          "description": "A list of file patterns to exclude from linting in addition to the files excluded globally (see [`exclude`](#exclude), and [`extend-exclude`](#extend-exclude)).\n\nExclusions are based on globs, and can be either:\n\n- Single-path patterns, like `.mypy_cache` (to exclude any directory named `.mypy_cache` in the tree), `foo.py` (to exclude any file named `foo.py`), or `foo_*.py` (to exclude any file matching `foo_*.py` ). - Relative patterns, like `directory/foo.py` (to exclude that specific file) or `directory/*.py` (to exclude any Python files in `directory`). Note that these paths are relative to the project root (e.g., the directory containing your `pyproject.toml`).\n\nFor more information on the glob syntax, refer to the [`globset` documentation](https://docs.rs/globset/latest/globset/#syntax).",
          "type": [
            "array",
            "null"
          ],
          "items": {
            "type": "string"
          }
        },
        "explicit-preview-rules": {
          "description": "Whether to require exact codes to select preview rules. When enabled, preview rules will not be selected by prefixes — the full code of each preview rule will be required to enable the rule.",
          "type": [
            "boolean",
            "null"
          ]
        },
        "extend-fixable": {
          "description": "A list of rule codes or prefixes to consider fixable, in addition to those specified by [`fixable`](#lint_fixable).",
          "type": [
            "array",
            "null"
          ],
          "items": {
            "$ref": "#/definitions/RuleSelector"
          }
        },
        "extend-ignore": {
          "description": "A list of rule codes or prefixes to ignore, in addition to those specified by `ignore`.",
          "deprecated": true,
          "type": [
            "array",
            "null"
          ],
          "items": {
            "$ref": "#/definitions/RuleSelector"
          }
        },
        "extend-per-file-ignores": {
          "description": "A list of mappings from file pattern to rule codes or prefixes to exclude, in addition to any rules excluded by [`per-file-ignores`](#lint_per-file-ignores).",
          "type": [
            "object",
            "null"
          ],
          "additionalProperties": {
            "type": "array",
            "items": {
              "$ref": "#/definitions/RuleSelector"
            }
          }
        },
        "extend-safe-fixes": {
          "description": "A list of rule codes or prefixes for which unsafe fixes should be considered safe.",
          "type": [
            "array",
            "null"
          ],
          "items": {
            "$ref": "#/definitions/RuleSelector"
          }
        },
        "extend-select": {
          "description": "A list of rule codes or prefixes to enable, in addition to those specified by [`select`](#lint_select).",
          "type": [
            "array",
            "null"
          ],
          "items": {
            "$ref": "#/definitions/RuleSelector"
          }
        },
        "extend-unfixable": {
          "description": "A list of rule codes or prefixes to consider non-auto-fixable, in addition to those specified by [`unfixable`](#lint_unfixable).",
          "deprecated": true,
          "type": [
            "array",
            "null"
          ],
          "items": {
            "$ref": "#/definitions/RuleSelector"
          }
        },
        "extend-unsafe-fixes": {
          "description": "A list of rule codes or prefixes for which safe fixes should be considered unsafe.",
          "type": [
            "array",
            "null"
          ],
          "items": {
            "$ref": "#/definitions/RuleSelector"
          }
        },
        "external": {
          "description": "A list of rule codes or prefixes that are unsupported by Ruff, but should be preserved when (e.g.) validating `# noqa` directives. Useful for retaining `# noqa` directives that cover plugins not yet implemented by Ruff.",
          "type": [
            "array",
            "null"
          ],
          "items": {
            "type": "string"
          }
        },
        "fixable": {
          "description": "A list of rule codes or prefixes to consider fixable. By default, all rules are considered fixable.",
          "type": [
            "array",
            "null"
          ],
          "items": {
            "$ref": "#/definitions/RuleSelector"
          }
        },
        "flake8-annotations": {
          "description": "Options for the `flake8-annotations` plugin.",
          "anyOf": [
            {
              "$ref": "#/definitions/Flake8AnnotationsOptions"
            },
            {
              "type": "null"
            }
          ]
        },
        "flake8-bandit": {
          "description": "Options for the `flake8-bandit` plugin.",
          "anyOf": [
            {
              "$ref": "#/definitions/Flake8BanditOptions"
            },
            {
              "type": "null"
            }
          ]
        },
        "flake8-boolean-trap": {
          "description": "Options for the `flake8-boolean-trap` plugin.",
          "anyOf": [
            {
              "$ref": "#/definitions/Flake8BooleanTrapOptions"
            },
            {
              "type": "null"
            }
          ]
        },
        "flake8-bugbear": {
          "description": "Options for the `flake8-bugbear` plugin.",
          "anyOf": [
            {
              "$ref": "#/definitions/Flake8BugbearOptions"
            },
            {
              "type": "null"
            }
          ]
        },
        "flake8-builtins": {
          "description": "Options for the `flake8-builtins` plugin.",
          "anyOf": [
            {
              "$ref": "#/definitions/Flake8BuiltinsOptions"
            },
            {
              "type": "null"
            }
          ]
        },
        "flake8-comprehensions": {
          "description": "Options for the `flake8-comprehensions` plugin.",
          "anyOf": [
            {
              "$ref": "#/definitions/Flake8ComprehensionsOptions"
            },
            {
              "type": "null"
            }
          ]
        },
        "flake8-copyright": {
          "description": "Options for the `flake8-copyright` plugin.",
          "anyOf": [
            {
              "$ref": "#/definitions/Flake8CopyrightOptions"
            },
            {
              "type": "null"
            }
          ]
        },
        "flake8-errmsg": {
          "description": "Options for the `flake8-errmsg` plugin.",
          "anyOf": [
            {
              "$ref": "#/definitions/Flake8ErrMsgOptions"
            },
            {
              "type": "null"
            }
          ]
        },
        "flake8-gettext": {
          "description": "Options for the `flake8-gettext` plugin.",
          "anyOf": [
            {
              "$ref": "#/definitions/Flake8GetTextOptions"
            },
            {
              "type": "null"
            }
          ]
        },
        "flake8-implicit-str-concat": {
          "description": "Options for the `flake8-implicit-str-concat` plugin.",
          "anyOf": [
            {
              "$ref": "#/definitions/Flake8ImplicitStrConcatOptions"
            },
            {
              "type": "null"
            }
          ]
        },
        "flake8-import-conventions": {
          "description": "Options for the `flake8-import-conventions` plugin.",
          "anyOf": [
            {
              "$ref": "#/definitions/Flake8ImportConventionsOptions"
            },
            {
              "type": "null"
            }
          ]
        },
        "flake8-pytest-style": {
          "description": "Options for the `flake8-pytest-style` plugin.",
          "anyOf": [
            {
              "$ref": "#/definitions/Flake8PytestStyleOptions"
            },
            {
              "type": "null"
            }
          ]
        },
        "flake8-quotes": {
          "description": "Options for the `flake8-quotes` plugin.",
          "anyOf": [
            {
              "$ref": "#/definitions/Flake8QuotesOptions"
            },
            {
              "type": "null"
            }
          ]
        },
        "flake8-self": {
          "description": "Options for the `flake8_self` plugin.",
          "anyOf": [
            {
              "$ref": "#/definitions/Flake8SelfOptions"
            },
            {
              "type": "null"
            }
          ]
        },
        "flake8-tidy-imports": {
          "description": "Options for the `flake8-tidy-imports` plugin.",
          "anyOf": [
            {
              "$ref": "#/definitions/Flake8TidyImportsOptions"
            },
            {
              "type": "null"
            }
          ]
        },
        "flake8-type-checking": {
          "description": "Options for the `flake8-type-checking` plugin.",
          "anyOf": [
            {
              "$ref": "#/definitions/Flake8TypeCheckingOptions"
            },
            {
              "type": "null"
            }
          ]
        },
        "flake8-unused-arguments": {
          "description": "Options for the `flake8-unused-arguments` plugin.",
          "anyOf": [
            {
              "$ref": "#/definitions/Flake8UnusedArgumentsOptions"
            },
            {
              "type": "null"
            }
          ]
        },
        "ignore": {
          "description": "A list of rule codes or prefixes to ignore. Prefixes can specify exact rules (like `F841`), entire categories (like `F`), or anything in between.\n\nWhen breaking ties between enabled and disabled rules (via `select` and `ignore`, respectively), more specific prefixes override less specific prefixes.",
          "type": [
            "array",
            "null"
          ],
          "items": {
            "$ref": "#/definitions/RuleSelector"
          }
        },
        "ignore-init-module-imports": {
          "description": "Avoid automatically removing unused imports in `__init__.py` files. Such imports will still be flagged, but with a dedicated message suggesting that the import is either added to the module's `__all__` symbol, or re-exported with a redundant alias (e.g., `import os as os`).\n\nThis option is enabled by default, but you can opt-in to removal of imports via an unsafe fix.",
          "deprecated": true,
          "type": [
            "boolean",
            "null"
          ]
        },
        "isort": {
          "description": "Options for the `isort` plugin.",
          "anyOf": [
            {
              "$ref": "#/definitions/IsortOptions"
            },
            {
              "type": "null"
            }
          ]
        },
        "logger-objects": {
          "description": "A list of objects that should be treated equivalently to a `logging.Logger` object.\n\nThis is useful for ensuring proper diagnostics (e.g., to identify `logging` deprecations and other best-practices) for projects that re-export a `logging.Logger` object from a common module.\n\nFor example, if you have a module `logging_setup.py` with the following contents: ```python import logging\n\nlogger = logging.getLogger(__name__) ```\n\nAdding `\"logging_setup.logger\"` to `logger-objects` will ensure that `logging_setup.logger` is treated as a `logging.Logger` object when imported from other modules (e.g., `from logging_setup import logger`).",
          "type": [
            "array",
            "null"
          ],
          "items": {
            "type": "string"
          }
        },
        "mccabe": {
          "description": "Options for the `mccabe` plugin.",
          "anyOf": [
            {
              "$ref": "#/definitions/McCabeOptions"
            },
            {
              "type": "null"
            }
          ]
        },
        "pep8-naming": {
          "description": "Options for the `pep8-naming` plugin.",
          "anyOf": [
            {
              "$ref": "#/definitions/Pep8NamingOptions"
            },
            {
              "type": "null"
            }
          ]
        },
        "per-file-ignores": {
          "description": "A list of mappings from file pattern to rule codes or prefixes to exclude, when considering any matching files. An initial '!' negates the file pattern.",
          "type": [
            "object",
            "null"
          ],
          "additionalProperties": {
            "type": "array",
            "items": {
              "$ref": "#/definitions/RuleSelector"
            }
          }
        },
        "preview": {
          "description": "Whether to enable preview mode. When preview mode is enabled, Ruff will use unstable rules and fixes.",
          "type": [
            "boolean",
            "null"
          ]
        },
        "pycodestyle": {
          "description": "Options for the `pycodestyle` plugin.",
          "anyOf": [
            {
              "$ref": "#/definitions/PycodestyleOptions"
            },
            {
              "type": "null"
            }
          ]
        },
        "pydocstyle": {
          "description": "Options for the `pydocstyle` plugin.",
          "anyOf": [
            {
              "$ref": "#/definitions/PydocstyleOptions"
            },
            {
              "type": "null"
            }
          ]
        },
        "pyflakes": {
          "description": "Options for the `pyflakes` plugin.",
          "anyOf": [
            {
              "$ref": "#/definitions/PyflakesOptions"
            },
            {
              "type": "null"
            }
          ]
        },
        "pylint": {
          "description": "Options for the `pylint` plugin.",
          "anyOf": [
            {
              "$ref": "#/definitions/PylintOptions"
            },
            {
              "type": "null"
            }
          ]
        },
        "pyupgrade": {
          "description": "Options for the `pyupgrade` plugin.",
          "anyOf": [
            {
              "$ref": "#/definitions/PyUpgradeOptions"
            },
            {
              "type": "null"
            }
          ]
        },
        "ruff": {
          "description": "Options for the `ruff` plugin",
          "anyOf": [
            {
              "$ref": "#/definitions/RuffOptions"
            },
            {
              "type": "null"
            }
          ]
        },
        "select": {
          "description": "A list of rule codes or prefixes to enable. Prefixes can specify exact rules (like `F841`), entire categories (like `F`), or anything in between.\n\nWhen breaking ties between enabled and disabled rules (via `select` and `ignore`, respectively), more specific prefixes override less specific prefixes.",
          "type": [
            "array",
            "null"
          ],
          "items": {
            "$ref": "#/definitions/RuleSelector"
          }
        },
        "task-tags": {
          "description": "A list of task tags to recognize (e.g., \"TODO\", \"FIXME\", \"XXX\").\n\nComments starting with these tags will be ignored by commented-out code detection (`ERA`), and skipped by line-length rules (`E501`) if [`ignore-overlong-task-comments`](#lint_pycodestyle_ignore-overlong-task-comments) is set to `true`.",
          "type": [
            "array",
            "null"
          ],
          "items": {
            "type": "string"
          }
        },
        "typing-modules": {
          "description": "A list of modules whose exports should be treated equivalently to members of the `typing` module.\n\nThis is useful for ensuring proper type annotation inference for projects that re-export `typing` and `typing_extensions` members from a compatibility module. If omitted, any members imported from modules apart from `typing` and `typing_extensions` will be treated as ordinary Python objects.",
          "type": [
            "array",
            "null"
          ],
          "items": {
            "type": "string"
          }
        },
        "unfixable": {
          "description": "A list of rule codes or prefixes to consider non-fixable.",
          "type": [
            "array",
            "null"
          ],
          "items": {
            "$ref": "#/definitions/RuleSelector"
          }
        }
      },
      "additionalProperties": false
    },
    "McCabeOptions": {
      "type": "object",
      "properties": {
        "max-complexity": {
          "description": "The maximum McCabe complexity to allow before triggering `C901` errors.",
          "type": [
            "integer",
            "null"
          ],
          "format": "uint",
          "minimum": 0.0
        }
      },
      "additionalProperties": false
    },
    "NameImports": {
      "type": "string"
    },
    "OutputFormat": {
      "type": "string",
      "enum": [
        "concise",
        "full",
        "json",
        "json-lines",
        "junit",
        "grouped",
        "github",
        "gitlab",
        "pylint",
        "rdjson",
        "azure",
        "sarif"
      ]
    },
    "ParametrizeNameType": {
      "type": "string",
      "enum": [
        "csv",
        "tuple",
        "list"
      ]
    },
    "ParametrizeValuesRowType": {
      "type": "string",
      "enum": [
        "tuple",
        "list"
      ]
    },
    "ParametrizeValuesType": {
      "type": "string",
      "enum": [
        "tuple",
        "list"
      ]
    },
    "Pep8NamingOptions": {
      "type": "object",
      "properties": {
        "classmethod-decorators": {
          "description": "A list of decorators that, when applied to a method, indicate that the method should be treated as a class method (in addition to the builtin `@classmethod`).\n\nFor example, Ruff will expect that any method decorated by a decorator in this list takes a `cls` argument as its first argument.\n\nExpects to receive a list of fully-qualified names (e.g., `pydantic.validator`, rather than `validator`) or alternatively a plain name which is then matched against the last segment in case the decorator itself consists of a dotted name.",
          "type": [
            "array",
            "null"
          ],
          "items": {
            "type": "string"
          }
        },
        "extend-ignore-names": {
          "description": "Additional names (or patterns) to ignore when considering `pep8-naming` violations, in addition to those included in [`ignore-names`](#lint_pep8-naming_ignore-names).\n\nSupports glob patterns. For example, to ignore all names starting with `test_` or ending with `_test`, you could use `ignore-names = [\"test_*\", \"*_test\"]`. For more information on the glob syntax, refer to the [`globset` documentation](https://docs.rs/globset/latest/globset/#syntax).",
          "type": [
            "array",
            "null"
          ],
          "items": {
            "type": "string"
          }
        },
        "ignore-names": {
          "description": "A list of names (or patterns) to ignore when considering `pep8-naming` violations.\n\nSupports glob patterns. For example, to ignore all names starting with `test_` or ending with `_test`, you could use `ignore-names = [\"test_*\", \"*_test\"]`. For more information on the glob syntax, refer to the [`globset` documentation](https://docs.rs/globset/latest/globset/#syntax).",
          "type": [
            "array",
            "null"
          ],
          "items": {
            "type": "string"
          }
        },
        "staticmethod-decorators": {
          "description": "A list of decorators that, when applied to a method, indicate that the method should be treated as a static method (in addition to the builtin `@staticmethod`).\n\nFor example, Ruff will expect that any method decorated by a decorator in this list has no `self` or `cls` argument.\n\nExpects to receive a list of fully-qualified names (e.g., `belay.Device.teardown`, rather than `teardown`) or alternatively a plain name which is then matched against the last segment in case the decorator itself consists of a dotted name.",
          "type": [
            "array",
            "null"
          ],
          "items": {
            "type": "string"
          }
        }
      },
      "additionalProperties": false
    },
    "PyUpgradeOptions": {
      "type": "object",
      "properties": {
        "keep-runtime-typing": {
          "description": "Whether to avoid [PEP 585](https://peps.python.org/pep-0585/) (`List[int]` -> `list[int]`) and [PEP 604](https://peps.python.org/pep-0604/) (`Union[str, int]` -> `str | int`) rewrites even if a file imports `from __future__ import annotations`.\n\nThis setting is only applicable when the target Python version is below 3.9 and 3.10 respectively, and is most commonly used when working with libraries like Pydantic and FastAPI, which rely on the ability to parse type annotations at runtime. The use of `from __future__ import annotations` causes Python to treat the type annotations as strings, which typically allows for the use of language features that appear in later Python versions but are not yet supported by the current version (e.g., `str | int`). However, libraries that rely on runtime type annotations will break if the annotations are incompatible with the current Python version.\n\nFor example, while the following is valid Python 3.8 code due to the presence of `from __future__ import annotations`, the use of `str | int` prior to Python 3.10 will cause Pydantic to raise a `TypeError` at runtime:\n\n```python from __future__ import annotations\n\nimport pydantic\n\nclass Foo(pydantic.BaseModel): bar: str | int ```",
          "type": [
            "boolean",
            "null"
          ]
        }
      },
      "additionalProperties": false
    },
    "PycodestyleOptions": {
      "type": "object",
      "properties": {
        "ignore-overlong-task-comments": {
          "description": "Whether line-length violations (`E501`) should be triggered for comments starting with [`task-tags`](#lint_task-tags) (by default: \"TODO\", \"FIXME\", and \"XXX\").",
          "type": [
            "boolean",
            "null"
          ]
        },
        "max-doc-length": {
          "description": "The maximum line length to allow for [`doc-line-too-long`](https://docs.astral.sh/ruff/rules/doc-line-too-long/) violations within documentation (`W505`), including standalone comments. By default, this is set to `null` which disables reporting violations.\n\nThe length is determined by the number of characters per line, except for lines containing Asian characters or emojis. For these lines, the [unicode width](https://unicode.org/reports/tr11/) of each character is added up to determine the length.\n\nSee the [`doc-line-too-long`](https://docs.astral.sh/ruff/rules/doc-line-too-long/) rule for more information.",
          "anyOf": [
            {
              "$ref": "#/definitions/LineLength"
            },
            {
              "type": "null"
            }
          ]
        },
        "max-line-length": {
          "description": "The maximum line length to allow for [`line-too-long`](https://docs.astral.sh/ruff/rules/line-too-long/) violations. By default, this is set to the value of the [`line-length`](#line-length) option.\n\nUse this option when you want to detect extra-long lines that the formatter can't automatically split by setting `pycodestyle.line-length` to a value larger than [`line-length`](#line-length).\n\n```toml # The formatter wraps lines at a length of 88. line-length = 88\n\n[pycodestyle] # E501 reports lines that exceed the length of 100. max-line-length = 100 ```\n\nThe length is determined by the number of characters per line, except for lines containing East Asian characters or emojis. For these lines, the [unicode width](https://unicode.org/reports/tr11/) of each character is added up to determine the length.\n\nSee the [`line-too-long`](https://docs.astral.sh/ruff/rules/line-too-long/) rule for more information.",
          "anyOf": [
            {
              "$ref": "#/definitions/LineLength"
            },
            {
              "type": "null"
            }
          ]
        }
      },
      "additionalProperties": false
    },
    "PydocstyleOptions": {
      "type": "object",
      "properties": {
        "convention": {
          "description": "Whether to use Google-style, NumPy-style conventions, or the [PEP 257](https://peps.python.org/pep-0257/) defaults when analyzing docstring sections.\n\nEnabling a convention will disable all rules that are not included in the specified convention. As such, the intended workflow is to enable a convention and then selectively enable or disable any additional rules on top of it.\n\nFor example, to use Google-style conventions but avoid requiring documentation for every function parameter:\n\n```toml [tool.ruff.lint] # Enable all `pydocstyle` rules, limiting to those that adhere to the # Google convention via `convention = \"google\"`, below. select = [\"D\"]\n\n# On top of the Google convention, disable `D417`, which requires # documentation for every function parameter. ignore = [\"D417\"]\n\n[tool.ruff.lint.pydocstyle] convention = \"google\" ```\n\nTo enable an additional rule that's excluded from the convention, select the desired rule via its fully qualified rule code (e.g., `D400` instead of `D4` or `D40`):\n\n```toml [tool.ruff.lint] # Enable D400 on top of the Google convention. extend-select = [\"D400\"]\n\n[tool.ruff.lint.pydocstyle] convention = \"google\" ```",
          "anyOf": [
            {
              "$ref": "#/definitions/Convention"
            },
            {
              "type": "null"
            }
          ]
        },
        "ignore-decorators": {
          "description": "Ignore docstrings for functions or methods decorated with the specified fully-qualified decorators.",
          "type": [
            "array",
            "null"
          ],
          "items": {
            "type": "string"
          }
        },
        "property-decorators": {
          "description": "A list of decorators that, when applied to a method, indicate that the method should be treated as a property (in addition to the builtin `@property` and standard-library `@functools.cached_property`).\n\nFor example, Ruff will expect that any method decorated by a decorator in this list can use a non-imperative summary line.",
          "type": [
            "array",
            "null"
          ],
          "items": {
            "type": "string"
          }
        }
      },
      "additionalProperties": false
    },
    "PyflakesOptions": {
      "type": "object",
      "properties": {
        "allowed-unused-imports": {
          "description": "A list of modules to ignore when considering unused imports.\n\nUsed to prevent violations for specific modules that are known to have side effects on import (e.g., `hvplot.pandas`).\n\nModules in this list are expected to be fully-qualified names (e.g., `hvplot.pandas`). Any submodule of a given module will also be ignored (e.g., given `hvplot`, `hvplot.pandas` will also be ignored).",
          "type": [
            "array",
            "null"
          ],
          "items": {
            "type": "string"
          }
        },
        "extend-generics": {
          "description": "Additional functions or classes to consider generic, such that any subscripts should be treated as type annotation (e.g., `ForeignKey` in `django.db.models.ForeignKey[\"User\"]`.\n\nExpects to receive a list of fully-qualified names (e.g., `django.db.models.ForeignKey`, rather than `ForeignKey`).",
          "type": [
            "array",
            "null"
          ],
          "items": {
            "type": "string"
          }
        }
      },
      "additionalProperties": false
    },
    "PylintOptions": {
      "type": "object",
      "properties": {
        "allow-dunder-method-names": {
          "description": "Dunder methods name to allow, in addition to the default set from the Python standard library (see `PLW3201`).",
          "type": [
            "array",
            "null"
          ],
          "items": {
            "type": "string"
          },
          "uniqueItems": true
        },
        "allow-magic-value-types": {
          "description": "Constant types to ignore when used as \"magic values\" (see `PLR2004`).",
          "type": [
            "array",
            "null"
          ],
          "items": {
            "$ref": "#/definitions/ConstantType"
          }
        },
        "max-args": {
          "description": "Maximum number of arguments allowed for a function or method definition (see `PLR0913`).",
          "type": [
            "integer",
            "null"
          ],
          "format": "uint",
          "minimum": 0.0
        },
        "max-bool-expr": {
          "description": "Maximum number of Boolean expressions allowed within a single `if` statement (see `PLR0916`).",
          "type": [
            "integer",
            "null"
          ],
          "format": "uint",
          "minimum": 0.0
        },
        "max-branches": {
          "description": "Maximum number of branches allowed for a function or method body (see `PLR0912`).",
          "type": [
            "integer",
            "null"
          ],
          "format": "uint",
          "minimum": 0.0
        },
        "max-locals": {
          "description": "Maximum number of local variables allowed for a function or method body (see `PLR0914`).",
          "type": [
            "integer",
            "null"
          ],
          "format": "uint",
          "minimum": 0.0
        },
        "max-nested-blocks": {
          "description": "Maximum number of nested blocks allowed within a function or method body (see `PLR1702`).",
          "type": [
            "integer",
            "null"
          ],
          "format": "uint",
          "minimum": 0.0
        },
        "max-positional-args": {
          "description": "Maximum number of positional arguments allowed for a function or method definition (see `PLR0917`).\n\nIf not specified, defaults to the value of `max-args`.",
          "type": [
            "integer",
            "null"
          ],
          "format": "uint",
          "minimum": 0.0
        },
        "max-public-methods": {
          "description": "Maximum number of public methods allowed for a class (see `PLR0904`).",
          "type": [
            "integer",
            "null"
          ],
          "format": "uint",
          "minimum": 0.0
        },
        "max-returns": {
          "description": "Maximum number of return statements allowed for a function or method body (see `PLR0911`)",
          "type": [
            "integer",
            "null"
          ],
          "format": "uint",
          "minimum": 0.0
        },
        "max-statements": {
          "description": "Maximum number of statements allowed for a function or method body (see `PLR0915`).",
          "type": [
            "integer",
            "null"
          ],
          "format": "uint",
          "minimum": 0.0
        }
      },
      "additionalProperties": false
    },
    "PythonVersion": {
      "type": "string",
      "enum": [
        "py37",
        "py38",
        "py39",
        "py310",
        "py311",
        "py312",
        "py313"
      ]
    },
    "Quote": {
      "oneOf": [
        {
          "description": "Use double quotes.",
          "type": "string",
          "enum": [
            "double"
          ]
        },
        {
          "description": "Use single quotes.",
          "type": "string",
          "enum": [
            "single"
          ]
        }
      ]
    },
    "QuoteStyle": {
      "type": "string",
      "enum": [
        "single",
        "double",
        "preserve"
      ]
    },
    "RelativeImportsOrder": {
      "oneOf": [
        {
          "description": "Place \"closer\" imports (fewer `.` characters, most local) before \"further\" imports (more `.` characters, least local).",
          "type": "string",
          "enum": [
            "closest-to-furthest"
          ]
        },
        {
          "description": "Place \"further\" imports (more `.` characters, least local) imports before \"closer\" imports (fewer `.` characters, most local).",
          "type": "string",
          "enum": [
            "furthest-to-closest"
          ]
        }
      ]
    },
    "RequiredVersion": {
      "type": "string"
    },
    "RuffOptions": {
      "type": "object",
      "properties": {
        "extend-markup-names": {
          "description": "A list of additional callable names that behave like [`markupsafe.Markup`].\n\nExpects to receive a list of fully-qualified names (e.g., `webhelpers.html.literal`, rather than `literal`).\n\n[markupsafe.Markup]: https://markupsafe.palletsprojects.com/en/stable/escaping/#markupsafe.Markup",
          "type": [
            "array",
            "null"
          ],
          "items": {
            "type": "string"
          }
        },
        "parenthesize-tuple-in-subscript": {
          "description": "Whether to prefer accessing items keyed by tuples with parentheses around the tuple (see `RUF031`).",
          "type": [
            "boolean",
            "null"
          ]
        }
      },
      "additionalProperties": false
    },
    "RuleSelector": {
      "type": "string",
      "enum": [
        "A",
        "A0",
        "A00",
        "A001",
        "A002",
        "A003",
        "A004",
        "A005",
        "A006",
        "AIR",
        "AIR0",
        "AIR00",
        "AIR001",
        "AIR3",
        "AIR30",
        "AIR301",
        "ALL",
        "ANN",
        "ANN0",
        "ANN00",
        "ANN001",
        "ANN002",
        "ANN003",
        "ANN2",
        "ANN20",
        "ANN201",
        "ANN202",
        "ANN204",
        "ANN205",
        "ANN206",
        "ANN4",
        "ANN40",
        "ANN401",
        "ARG",
        "ARG0",
        "ARG00",
        "ARG001",
        "ARG002",
        "ARG003",
        "ARG004",
        "ARG005",
        "ASYNC",
        "ASYNC1",
        "ASYNC10",
        "ASYNC100",
        "ASYNC105",
        "ASYNC109",
        "ASYNC11",
        "ASYNC110",
        "ASYNC115",
        "ASYNC116",
        "ASYNC2",
        "ASYNC21",
        "ASYNC210",
        "ASYNC22",
        "ASYNC220",
        "ASYNC221",
        "ASYNC222",
        "ASYNC23",
        "ASYNC230",
        "ASYNC25",
        "ASYNC251",
        "B",
        "B0",
        "B00",
        "B002",
        "B003",
        "B004",
        "B005",
        "B006",
        "B007",
        "B008",
        "B009",
        "B01",
        "B010",
        "B011",
        "B012",
        "B013",
        "B014",
        "B015",
        "B016",
        "B017",
        "B018",
        "B019",
        "B02",
        "B020",
        "B021",
        "B022",
        "B023",
        "B024",
        "B025",
        "B026",
        "B027",
        "B028",
        "B029",
        "B03",
        "B030",
        "B031",
        "B032",
        "B033",
        "B034",
        "B035",
        "B039",
        "B9",
        "B90",
        "B901",
        "B904",
        "B905",
        "B909",
        "BLE",
        "BLE0",
        "BLE00",
        "BLE001",
        "C",
        "C4",
        "C40",
        "C400",
        "C401",
        "C402",
        "C403",
        "C404",
        "C405",
        "C406",
        "C408",
        "C409",
        "C41",
        "C410",
        "C411",
        "C413",
        "C414",
        "C415",
        "C416",
        "C417",
        "C418",
        "C419",
        "C42",
        "C420",
        "C9",
        "C90",
        "C901",
        "COM",
        "COM8",
        "COM81",
        "COM812",
        "COM818",
        "COM819",
        "CPY",
        "CPY0",
        "CPY00",
        "CPY001",
        "D",
        "D1",
        "D10",
        "D100",
        "D101",
        "D102",
        "D103",
        "D104",
        "D105",
        "D106",
        "D107",
        "D2",
        "D20",
        "D200",
        "D201",
        "D202",
        "D203",
        "D204",
        "D205",
        "D206",
        "D207",
        "D208",
        "D209",
        "D21",
        "D210",
        "D211",
        "D212",
        "D213",
        "D214",
        "D215",
        "D3",
        "D30",
        "D300",
        "D301",
        "D4",
        "D40",
        "D400",
        "D401",
        "D402",
        "D403",
        "D404",
        "D405",
        "D406",
        "D407",
        "D408",
        "D409",
        "D41",
        "D410",
        "D411",
        "D412",
        "D413",
        "D414",
        "D415",
        "D416",
        "D417",
        "D418",
        "D419",
        "DJ",
        "DJ0",
        "DJ00",
        "DJ001",
        "DJ003",
        "DJ006",
        "DJ007",
        "DJ008",
        "DJ01",
        "DJ012",
        "DJ013",
        "DOC",
        "DOC2",
        "DOC20",
        "DOC201",
        "DOC202",
        "DOC4",
        "DOC40",
        "DOC402",
        "DOC403",
        "DOC5",
        "DOC50",
        "DOC501",
        "DOC502",
        "DTZ",
        "DTZ0",
        "DTZ00",
        "DTZ001",
        "DTZ002",
        "DTZ003",
        "DTZ004",
        "DTZ005",
        "DTZ006",
        "DTZ007",
        "DTZ01",
        "DTZ011",
        "DTZ012",
        "DTZ9",
        "DTZ90",
        "DTZ901",
        "E",
        "E1",
        "E10",
        "E101",
        "E11",
        "E111",
        "E112",
        "E113",
        "E114",
        "E115",
        "E116",
        "E117",
        "E2",
        "E20",
        "E201",
        "E202",
        "E203",
        "E204",
        "E21",
        "E211",
        "E22",
        "E221",
        "E222",
        "E223",
        "E224",
        "E225",
        "E226",
        "E227",
        "E228",
        "E23",
        "E231",
        "E24",
        "E241",
        "E242",
        "E25",
        "E251",
        "E252",
        "E26",
        "E261",
        "E262",
        "E265",
        "E266",
        "E27",
        "E271",
        "E272",
        "E273",
        "E274",
        "E275",
        "E3",
        "E30",
        "E301",
        "E302",
        "E303",
        "E304",
        "E305",
        "E306",
        "E4",
        "E40",
        "E401",
        "E402",
        "E5",
        "E50",
        "E501",
        "E502",
        "E7",
        "E70",
        "E701",
        "E702",
        "E703",
        "E71",
        "E711",
        "E712",
        "E713",
        "E714",
        "E72",
        "E721",
        "E722",
        "E73",
        "E731",
        "E74",
        "E741",
        "E742",
        "E743",
        "E9",
        "E90",
        "E902",
        "EM",
        "EM1",
        "EM10",
        "EM101",
        "EM102",
        "EM103",
        "ERA",
        "ERA0",
        "ERA00",
        "ERA001",
        "EXE",
        "EXE0",
        "EXE00",
        "EXE001",
        "EXE002",
        "EXE003",
        "EXE004",
        "EXE005",
        "F",
        "F4",
        "F40",
        "F401",
        "F402",
        "F403",
        "F404",
        "F405",
        "F406",
        "F407",
        "F5",
        "F50",
        "F501",
        "F502",
        "F503",
        "F504",
        "F505",
        "F506",
        "F507",
        "F508",
        "F509",
        "F52",
        "F521",
        "F522",
        "F523",
        "F524",
        "F525",
        "F54",
        "F541",
        "F6",
        "F60",
        "F601",
        "F602",
        "F62",
        "F621",
        "F622",
        "F63",
        "F631",
        "F632",
        "F633",
        "F634",
        "F7",
        "F70",
        "F701",
        "F702",
        "F704",
        "F706",
        "F707",
        "F72",
        "F722",
        "F8",
        "F81",
        "F811",
        "F82",
        "F821",
        "F822",
        "F823",
        "F84",
        "F841",
        "F842",
        "F9",
        "F90",
        "F901",
        "FA",
        "FA1",
        "FA10",
        "FA100",
        "FA102",
        "FAST",
        "FAST0",
        "FAST00",
        "FAST001",
        "FAST002",
        "FAST003",
        "FBT",
        "FBT0",
        "FBT00",
        "FBT001",
        "FBT002",
        "FBT003",
        "FIX",
        "FIX0",
        "FIX00",
        "FIX001",
        "FIX002",
        "FIX003",
        "FIX004",
        "FLY",
        "FLY0",
        "FLY00",
        "FLY002",
        "FURB",
        "FURB1",
        "FURB10",
        "FURB101",
        "FURB103",
        "FURB105",
        "FURB11",
        "FURB110",
        "FURB113",
        "FURB116",
        "FURB118",
        "FURB12",
        "FURB129",
        "FURB13",
        "FURB131",
        "FURB132",
        "FURB136",
        "FURB14",
        "FURB140",
        "FURB142",
        "FURB145",
        "FURB148",
        "FURB15",
        "FURB152",
        "FURB154",
        "FURB156",
        "FURB157",
        "FURB16",
        "FURB161",
        "FURB163",
        "FURB164",
        "FURB166",
        "FURB167",
        "FURB168",
        "FURB169",
        "FURB17",
        "FURB171",
        "FURB177",
        "FURB18",
        "FURB180",
        "FURB181",
        "FURB187",
        "FURB188",
        "FURB189",
        "FURB19",
        "FURB192",
        "G",
        "G0",
        "G00",
        "G001",
        "G002",
        "G003",
        "G004",
        "G01",
        "G010",
        "G1",
        "G10",
        "G101",
        "G2",
        "G20",
        "G201",
        "G202",
        "I",
        "I0",
        "I00",
        "I001",
        "I002",
        "ICN",
        "ICN0",
        "ICN00",
        "ICN001",
        "ICN002",
        "ICN003",
        "INP",
        "INP0",
        "INP00",
        "INP001",
        "INT",
        "INT0",
        "INT00",
        "INT001",
        "INT002",
        "INT003",
        "ISC",
        "ISC0",
        "ISC00",
        "ISC001",
        "ISC002",
        "ISC003",
        "LOG",
        "LOG0",
        "LOG00",
        "LOG001",
        "LOG002",
        "LOG007",
        "LOG009",
        "LOG01",
        "LOG015",
        "N",
        "N8",
        "N80",
        "N801",
        "N802",
        "N803",
        "N804",
        "N805",
        "N806",
        "N807",
        "N81",
        "N811",
        "N812",
        "N813",
        "N814",
        "N815",
        "N816",
        "N817",
        "N818",
        "N9",
        "N99",
        "N999",
        "NPY",
        "NPY0",
        "NPY00",
        "NPY001",
        "NPY002",
        "NPY003",
        "NPY2",
        "NPY20",
        "NPY201",
        "PD",
        "PD0",
        "PD00",
        "PD002",
        "PD003",
        "PD004",
        "PD007",
        "PD008",
        "PD009",
        "PD01",
        "PD010",
        "PD011",
        "PD012",
        "PD013",
        "PD015",
        "PD1",
        "PD10",
        "PD101",
        "PD9",
        "PD90",
        "PD901",
        "PERF",
        "PERF1",
        "PERF10",
        "PERF101",
        "PERF102",
        "PERF2",
        "PERF20",
        "PERF203",
        "PERF4",
        "PERF40",
        "PERF401",
        "PERF402",
        "PERF403",
        "PGH",
        "PGH0",
        "PGH00",
        "PGH003",
        "PGH004",
        "PGH005",
        "PIE",
        "PIE7",
        "PIE79",
        "PIE790",
        "PIE794",
        "PIE796",
        "PIE8",
        "PIE80",
        "PIE800",
        "PIE804",
        "PIE807",
        "PIE808",
        "PIE81",
        "PIE810",
        "PL",
        "PLC",
        "PLC0",
        "PLC01",
        "PLC010",
        "PLC0105",
        "PLC013",
        "PLC0131",
        "PLC0132",
        "PLC02",
        "PLC020",
        "PLC0205",
        "PLC0206",
        "PLC0208",
        "PLC04",
        "PLC041",
        "PLC0414",
        "PLC0415",
        "PLC1",
        "PLC18",
        "PLC180",
        "PLC1802",
        "PLC19",
        "PLC190",
        "PLC1901",
        "PLC2",
        "PLC24",
        "PLC240",
        "PLC2401",
        "PLC2403",
        "PLC27",
        "PLC270",
        "PLC2701",
        "PLC28",
        "PLC280",
        "PLC2801",
        "PLC3",
        "PLC30",
        "PLC300",
        "PLC3002",
        "PLE",
        "PLE0",
        "PLE01",
        "PLE010",
        "PLE0100",
        "PLE0101",
        "PLE011",
        "PLE0115",
        "PLE0116",
        "PLE0117",
        "PLE0118",
        "PLE02",
        "PLE023",
        "PLE0237",
        "PLE024",
        "PLE0241",
        "PLE03",
        "PLE030",
        "PLE0302",
        "PLE0303",
        "PLE0304",
        "PLE0305",
        "PLE0307",
        "PLE0308",
        "PLE0309",
        "PLE06",
        "PLE060",
        "PLE0604",
        "PLE0605",
        "PLE064",
        "PLE0643",
        "PLE07",
        "PLE070",
        "PLE0704",
        "PLE1",
        "PLE11",
        "PLE113",
        "PLE1132",
        "PLE114",
        "PLE1141",
        "PLE1142",
        "PLE12",
        "PLE120",
        "PLE1205",
        "PLE1206",
        "PLE13",
        "PLE130",
        "PLE1300",
        "PLE1307",
        "PLE131",
        "PLE1310",
        "PLE15",
        "PLE150",
        "PLE1507",
        "PLE151",
        "PLE1519",
        "PLE152",
        "PLE1520",
        "PLE17",
        "PLE170",
        "PLE1700",
        "PLE2",
        "PLE25",
        "PLE250",
        "PLE2502",
        "PLE251",
        "PLE2510",
        "PLE2512",
        "PLE2513",
        "PLE2514",
        "PLE2515",
        "PLE4",
        "PLE47",
        "PLE470",
        "PLE4703",
        "PLR",
        "PLR0",
        "PLR01",
        "PLR012",
        "PLR0124",
        "PLR013",
        "PLR0133",
        "PLR02",
        "PLR020",
        "PLR0202",
        "PLR0203",
        "PLR0206",
        "PLR04",
        "PLR040",
        "PLR0402",
        "PLR09",
        "PLR090",
        "PLR0904",
        "PLR091",
        "PLR0911",
        "PLR0912",
        "PLR0913",
        "PLR0914",
        "PLR0915",
        "PLR0916",
        "PLR0917",
        "PLR1",
        "PLR17",
        "PLR170",
        "PLR1702",
        "PLR1704",
        "PLR171",
        "PLR1711",
        "PLR1714",
        "PLR1716",
        "PLR172",
        "PLR1722",
        "PLR173",
        "PLR1730",
        "PLR1733",
        "PLR1736",
        "PLR2",
        "PLR20",
        "PLR200",
        "PLR2004",
        "PLR204",
        "PLR2044",
        "PLR5",
        "PLR55",
        "PLR550",
        "PLR5501",
        "PLR6",
        "PLR61",
        "PLR610",
        "PLR6104",
        "PLR62",
        "PLR620",
        "PLR6201",
        "PLR63",
        "PLR630",
        "PLR6301",
        "PLW",
        "PLW0",
        "PLW01",
        "PLW010",
        "PLW0108",
        "PLW012",
        "PLW0120",
        "PLW0127",
        "PLW0128",
        "PLW0129",
        "PLW013",
        "PLW0131",
        "PLW0133",
        "PLW017",
        "PLW0177",
        "PLW02",
        "PLW021",
        "PLW0211",
        "PLW024",
        "PLW0245",
        "PLW04",
        "PLW040",
        "PLW0406",
        "PLW06",
        "PLW060",
        "PLW0602",
        "PLW0603",
        "PLW0604",
        "PLW064",
        "PLW0642",
        "PLW07",
        "PLW071",
        "PLW0711",
        "PLW1",
        "PLW15",
        "PLW150",
        "PLW1501",
        "PLW1507",
        "PLW1508",
        "PLW1509",
        "PLW151",
        "PLW1510",
        "PLW1514",
        "PLW16",
        "PLW164",
        "PLW1641",
        "PLW2",
        "PLW21",
        "PLW210",
        "PLW2101",
        "PLW29",
        "PLW290",
        "PLW2901",
        "PLW3",
        "PLW32",
        "PLW320",
        "PLW3201",
        "PLW33",
        "PLW330",
        "PLW3301",
        "PT",
        "PT0",
        "PT00",
        "PT001",
        "PT002",
        "PT003",
        "PT006",
        "PT007",
        "PT008",
        "PT009",
        "PT01",
        "PT010",
        "PT011",
        "PT012",
        "PT013",
        "PT014",
        "PT015",
        "PT016",
        "PT017",
        "PT018",
        "PT019",
        "PT02",
        "PT020",
        "PT021",
        "PT022",
        "PT023",
        "PT024",
        "PT025",
        "PT026",
        "PT027",
        "PTH",
        "PTH1",
        "PTH10",
        "PTH100",
        "PTH101",
        "PTH102",
        "PTH103",
        "PTH104",
        "PTH105",
        "PTH106",
        "PTH107",
        "PTH108",
        "PTH109",
        "PTH11",
        "PTH110",
        "PTH111",
        "PTH112",
        "PTH113",
        "PTH114",
        "PTH115",
        "PTH116",
        "PTH117",
        "PTH118",
        "PTH119",
        "PTH12",
        "PTH120",
        "PTH121",
        "PTH122",
        "PTH123",
        "PTH124",
        "PTH2",
        "PTH20",
        "PTH201",
        "PTH202",
        "PTH203",
        "PTH204",
        "PTH205",
        "PTH206",
        "PTH207",
        "PTH208",
        "PYI",
        "PYI0",
        "PYI00",
        "PYI001",
        "PYI002",
        "PYI003",
        "PYI004",
        "PYI005",
        "PYI006",
        "PYI007",
        "PYI008",
        "PYI009",
        "PYI01",
        "PYI010",
        "PYI011",
        "PYI012",
        "PYI013",
        "PYI014",
        "PYI015",
        "PYI016",
        "PYI017",
        "PYI018",
        "PYI019",
        "PYI02",
        "PYI020",
        "PYI021",
        "PYI024",
        "PYI025",
        "PYI026",
        "PYI029",
        "PYI03",
        "PYI030",
        "PYI032",
        "PYI033",
        "PYI034",
        "PYI035",
        "PYI036",
        "PYI04",
        "PYI041",
        "PYI042",
        "PYI043",
        "PYI044",
        "PYI045",
        "PYI046",
        "PYI047",
        "PYI048",
        "PYI049",
        "PYI05",
        "PYI050",
        "PYI051",
        "PYI052",
        "PYI053",
        "PYI054",
        "PYI055",
        "PYI056",
        "PYI057",
        "PYI058",
        "PYI059",
        "PYI06",
        "PYI061",
        "PYI062",
        "PYI063",
        "PYI064",
        "PYI066",
        "Q",
        "Q0",
        "Q00",
        "Q000",
        "Q001",
        "Q002",
        "Q003",
        "Q004",
        "RET",
        "RET5",
        "RET50",
        "RET501",
        "RET502",
        "RET503",
        "RET504",
        "RET505",
        "RET506",
        "RET507",
        "RET508",
        "RSE",
        "RSE1",
        "RSE10",
        "RSE102",
        "RUF",
        "RUF0",
        "RUF00",
        "RUF001",
        "RUF002",
        "RUF003",
        "RUF005",
        "RUF006",
        "RUF007",
        "RUF008",
        "RUF009",
        "RUF01",
        "RUF010",
        "RUF012",
        "RUF013",
        "RUF015",
        "RUF016",
        "RUF017",
        "RUF018",
        "RUF019",
        "RUF02",
        "RUF020",
        "RUF021",
        "RUF022",
        "RUF023",
        "RUF024",
        "RUF026",
        "RUF027",
        "RUF028",
        "RUF029",
        "RUF03",
        "RUF030",
        "RUF031",
        "RUF032",
        "RUF033",
        "RUF034",
        "RUF035",
        "RUF036",
        "RUF038",
        "RUF039",
        "RUF04",
        "RUF040",
        "RUF041",
        "RUF048",
        "RUF05",
<<<<<<< HEAD
        "RUF050",
        "RUF052",
        "RUF055",
=======
        "RUF051",
>>>>>>> 67af61de
        "RUF1",
        "RUF10",
        "RUF100",
        "RUF101",
        "RUF2",
        "RUF20",
        "RUF200",
        "S",
        "S1",
        "S10",
        "S101",
        "S102",
        "S103",
        "S104",
        "S105",
        "S106",
        "S107",
        "S108",
        "S11",
        "S110",
        "S112",
        "S113",
        "S2",
        "S20",
        "S201",
        "S202",
        "S3",
        "S30",
        "S301",
        "S302",
        "S303",
        "S304",
        "S305",
        "S306",
        "S307",
        "S308",
        "S31",
        "S310",
        "S311",
        "S312",
        "S313",
        "S314",
        "S315",
        "S316",
        "S317",
        "S318",
        "S319",
        "S32",
        "S320",
        "S321",
        "S323",
        "S324",
        "S4",
        "S40",
        "S401",
        "S402",
        "S403",
        "S404",
        "S405",
        "S406",
        "S407",
        "S408",
        "S409",
        "S41",
        "S411",
        "S412",
        "S413",
        "S415",
        "S5",
        "S50",
        "S501",
        "S502",
        "S503",
        "S504",
        "S505",
        "S506",
        "S507",
        "S508",
        "S509",
        "S6",
        "S60",
        "S601",
        "S602",
        "S603",
        "S604",
        "S605",
        "S606",
        "S607",
        "S608",
        "S609",
        "S61",
        "S610",
        "S611",
        "S612",
        "S7",
        "S70",
        "S701",
        "S702",
        "SIM",
        "SIM1",
        "SIM10",
        "SIM101",
        "SIM102",
        "SIM103",
        "SIM105",
        "SIM107",
        "SIM108",
        "SIM109",
        "SIM11",
        "SIM110",
        "SIM112",
        "SIM113",
        "SIM114",
        "SIM115",
        "SIM116",
        "SIM117",
        "SIM118",
        "SIM2",
        "SIM20",
        "SIM201",
        "SIM202",
        "SIM208",
        "SIM21",
        "SIM210",
        "SIM211",
        "SIM212",
        "SIM22",
        "SIM220",
        "SIM221",
        "SIM222",
        "SIM223",
        "SIM3",
        "SIM30",
        "SIM300",
        "SIM4",
        "SIM40",
        "SIM401",
        "SIM9",
        "SIM90",
        "SIM905",
        "SIM91",
        "SIM910",
        "SIM911",
        "SLF",
        "SLF0",
        "SLF00",
        "SLF001",
        "SLOT",
        "SLOT0",
        "SLOT00",
        "SLOT000",
        "SLOT001",
        "SLOT002",
        "T",
        "T1",
        "T10",
        "T100",
        "T2",
        "T20",
        "T201",
        "T203",
        "TC",
        "TC0",
        "TC00",
        "TC001",
        "TC002",
        "TC003",
        "TC004",
        "TC005",
        "TC006",
        "TC007",
        "TC008",
        "TC01",
        "TC010",
        "TD",
        "TD0",
        "TD00",
        "TD001",
        "TD002",
        "TD003",
        "TD004",
        "TD005",
        "TD006",
        "TD007",
        "TID",
        "TID2",
        "TID25",
        "TID251",
        "TID252",
        "TID253",
        "TRY",
        "TRY0",
        "TRY00",
        "TRY002",
        "TRY003",
        "TRY004",
        "TRY2",
        "TRY20",
        "TRY201",
        "TRY203",
        "TRY3",
        "TRY30",
        "TRY300",
        "TRY301",
        "TRY4",
        "TRY40",
        "TRY400",
        "TRY401",
        "UP",
        "UP0",
        "UP00",
        "UP001",
        "UP003",
        "UP004",
        "UP005",
        "UP006",
        "UP007",
        "UP008",
        "UP009",
        "UP01",
        "UP010",
        "UP011",
        "UP012",
        "UP013",
        "UP014",
        "UP015",
        "UP017",
        "UP018",
        "UP019",
        "UP02",
        "UP020",
        "UP021",
        "UP022",
        "UP023",
        "UP024",
        "UP025",
        "UP026",
        "UP028",
        "UP029",
        "UP03",
        "UP030",
        "UP031",
        "UP032",
        "UP033",
        "UP034",
        "UP035",
        "UP036",
        "UP037",
        "UP038",
        "UP039",
        "UP04",
        "UP040",
        "UP041",
        "UP042",
        "UP043",
        "UP044",
        "W",
        "W1",
        "W19",
        "W191",
        "W2",
        "W29",
        "W291",
        "W292",
        "W293",
        "W3",
        "W39",
        "W391",
        "W5",
        "W50",
        "W505",
        "W6",
        "W60",
        "W605",
        "WPS",
        "WPS1",
        "WPS11",
        "WPS116",
        "WPS117",
        "WPS3",
        "WPS30",
        "WPS303",
        "WPS36",
        "WPS362",
        "WPS4",
        "WPS43",
        "WPS435",
        "WPS46",
        "WPS463",
        "YTT",
        "YTT1",
        "YTT10",
        "YTT101",
        "YTT102",
        "YTT103",
        "YTT2",
        "YTT20",
        "YTT201",
        "YTT202",
        "YTT203",
        "YTT204",
        "YTT3",
        "YTT30",
        "YTT301",
        "YTT302",
        "YTT303"
      ]
    },
    "Strictness": {
      "oneOf": [
        {
          "description": "Ban imports that extend into the parent module or beyond.",
          "type": "string",
          "enum": [
            "parents"
          ]
        },
        {
          "description": "Ban all relative imports.",
          "type": "string",
          "enum": [
            "all"
          ]
        }
      ]
    }
  }
}<|MERGE_RESOLUTION|>--- conflicted
+++ resolved
@@ -3844,13 +3844,10 @@
         "RUF041",
         "RUF048",
         "RUF05",
-<<<<<<< HEAD
         "RUF050",
+        "RUF051",
         "RUF052",
         "RUF055",
-=======
-        "RUF051",
->>>>>>> 67af61de
         "RUF1",
         "RUF10",
         "RUF100",
