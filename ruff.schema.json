--- conflicted
+++ resolved
@@ -3825,17 +3825,13 @@
         "RUF032",
         "RUF033",
         "RUF034",
-<<<<<<< HEAD
-        "RUF04",
-        "RUF040",
-=======
         "RUF035",
         "RUF036",
         "RUF038",
         "RUF039",
         "RUF04",
+        "RUF040",
         "RUF048",
->>>>>>> 942d6eeb
         "RUF1",
         "RUF10",
         "RUF100",
