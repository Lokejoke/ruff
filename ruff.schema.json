{
  "$schema": "http://json-schema.org/draft-07/schema#",
  "title": "Options",
  "type": "object",
  "properties": {
    "allowed-confusables": {
      "description": "A list of allowed \"confusable\" Unicode characters to ignore when enforcing `RUF001`, `RUF002`, and `RUF003`.",
      "deprecated": true,
      "type": [
        "array",
        "null"
      ],
      "items": {
        "type": "string",
        "maxLength": 1,
        "minLength": 1
      }
    },
    "analyze": {
      "description": "Options to configure import map generation.",
      "anyOf": [
        {
          "$ref": "#/definitions/AnalyzeOptions"
        },
        {
          "type": "null"
        }
      ]
    },
    "builtins": {
      "description": "A list of builtins to treat as defined references, in addition to the system builtins.",
      "type": [
        "array",
        "null"
      ],
      "items": {
        "type": "string"
      }
    },
    "cache-dir": {
      "description": "A path to the cache directory.\n\nBy default, Ruff stores cache results in a `.ruff_cache` directory in the current project root.\n\nHowever, Ruff will also respect the `RUFF_CACHE_DIR` environment variable, which takes precedence over that default.\n\nThis setting will override even the `RUFF_CACHE_DIR` environment variable, if set.",
      "type": [
        "string",
        "null"
      ]
    },
    "dummy-variable-rgx": {
      "description": "A regular expression used to identify \"dummy\" variables, or those which should be ignored when enforcing (e.g.) unused-variable rules. The default expression matches `_`, `__`, and `_var`, but not `_var_`.",
      "deprecated": true,
      "type": [
        "string",
        "null"
      ]
    },
    "exclude": {
      "description": "A list of file patterns to exclude from formatting and linting.\n\nExclusions are based on globs, and can be either:\n\n- Single-path patterns, like `.mypy_cache` (to exclude any directory named `.mypy_cache` in the tree), `foo.py` (to exclude any file named `foo.py`), or `foo_*.py` (to exclude any file matching `foo_*.py` ). - Relative patterns, like `directory/foo.py` (to exclude that specific file) or `directory/*.py` (to exclude any Python files in `directory`). Note that these paths are relative to the project root (e.g., the directory containing your `pyproject.toml`).\n\nFor more information on the glob syntax, refer to the [`globset` documentation](https://docs.rs/globset/latest/globset/#syntax).\n\nNote that you'll typically want to use [`extend-exclude`](#extend-exclude) to modify the excluded paths.",
      "type": [
        "array",
        "null"
      ],
      "items": {
        "type": "string"
      }
    },
    "explicit-preview-rules": {
      "description": "Whether to require exact codes to select preview rules. When enabled, preview rules will not be selected by prefixes — the full code of each preview rule will be required to enable the rule.",
      "deprecated": true,
      "type": [
        "boolean",
        "null"
      ]
    },
    "extend": {
      "description": "A path to a local `pyproject.toml` file to merge into this configuration. User home directory and environment variables will be expanded.\n\nTo resolve the current `pyproject.toml` file, Ruff will first resolve this base configuration file, then merge in any properties defined in the current configuration file.",
      "type": [
        "string",
        "null"
      ]
    },
    "extend-exclude": {
      "description": "A list of file patterns to omit from formatting and linting, in addition to those specified by [`exclude`](#exclude).\n\nExclusions are based on globs, and can be either:\n\n- Single-path patterns, like `.mypy_cache` (to exclude any directory named `.mypy_cache` in the tree), `foo.py` (to exclude any file named `foo.py`), or `foo_*.py` (to exclude any file matching `foo_*.py` ). - Relative patterns, like `directory/foo.py` (to exclude that specific file) or `directory/*.py` (to exclude any Python files in `directory`). Note that these paths are relative to the project root (e.g., the directory containing your `pyproject.toml`).\n\nFor more information on the glob syntax, refer to the [`globset` documentation](https://docs.rs/globset/latest/globset/#syntax).",
      "type": [
        "array",
        "null"
      ],
      "items": {
        "type": "string"
      }
    },
    "extend-fixable": {
      "description": "A list of rule codes or prefixes to consider fixable, in addition to those specified by [`fixable`](#lint_fixable).",
      "deprecated": true,
      "type": [
        "array",
        "null"
      ],
      "items": {
        "$ref": "#/definitions/RuleSelector"
      }
    },
    "extend-ignore": {
      "description": "A list of rule codes or prefixes to ignore, in addition to those specified by `ignore`.",
      "deprecated": true,
      "type": [
        "array",
        "null"
      ],
      "items": {
        "$ref": "#/definitions/RuleSelector"
      }
    },
    "extend-include": {
      "description": "A list of file patterns to include when linting, in addition to those specified by [`include`](#include).\n\nInclusion are based on globs, and should be single-path patterns, like `*.pyw`, to include any file with the `.pyw` extension.\n\nFor more information on the glob syntax, refer to the [`globset` documentation](https://docs.rs/globset/latest/globset/#syntax).",
      "type": [
        "array",
        "null"
      ],
      "items": {
        "type": "string"
      }
    },
    "extend-per-file-ignores": {
      "description": "A list of mappings from file pattern to rule codes or prefixes to exclude, in addition to any rules excluded by [`per-file-ignores`](#lint_per-file-ignores).",
      "deprecated": true,
      "type": [
        "object",
        "null"
      ],
      "additionalProperties": {
        "type": "array",
        "items": {
          "$ref": "#/definitions/RuleSelector"
        }
      }
    },
    "extend-safe-fixes": {
      "description": "A list of rule codes or prefixes for which unsafe fixes should be considered safe.",
      "deprecated": true,
      "type": [
        "array",
        "null"
      ],
      "items": {
        "$ref": "#/definitions/RuleSelector"
      }
    },
    "extend-select": {
      "description": "A list of rule codes or prefixes to enable, in addition to those specified by [`select`](#lint_select).",
      "deprecated": true,
      "type": [
        "array",
        "null"
      ],
      "items": {
        "$ref": "#/definitions/RuleSelector"
      }
    },
    "extend-unfixable": {
      "description": "A list of rule codes or prefixes to consider non-auto-fixable, in addition to those specified by [`unfixable`](#lint_unfixable).",
      "deprecated": true,
      "type": [
        "array",
        "null"
      ],
      "items": {
        "$ref": "#/definitions/RuleSelector"
      }
    },
    "extend-unsafe-fixes": {
      "description": "A list of rule codes or prefixes for which safe fixes should be considered unsafe.",
      "deprecated": true,
      "type": [
        "array",
        "null"
      ],
      "items": {
        "$ref": "#/definitions/RuleSelector"
      }
    },
    "external": {
      "description": "A list of rule codes or prefixes that are unsupported by Ruff, but should be preserved when (e.g.) validating `# noqa` directives. Useful for retaining `# noqa` directives that cover plugins not yet implemented by Ruff.",
      "deprecated": true,
      "type": [
        "array",
        "null"
      ],
      "items": {
        "type": "string"
      }
    },
    "fix": {
      "description": "Enable fix behavior by-default when running `ruff` (overridden by the `--fix` and `--no-fix` command-line flags). Only includes automatic fixes unless `--unsafe-fixes` is provided.",
      "type": [
        "boolean",
        "null"
      ]
    },
    "fix-only": {
      "description": "Like [`fix`](#fix), but disables reporting on leftover violation. Implies [`fix`](#fix).",
      "type": [
        "boolean",
        "null"
      ]
    },
    "fixable": {
      "description": "A list of rule codes or prefixes to consider fixable. By default, all rules are considered fixable.",
      "deprecated": true,
      "type": [
        "array",
        "null"
      ],
      "items": {
        "$ref": "#/definitions/RuleSelector"
      }
    },
    "flake8-annotations": {
      "description": "Options for the `flake8-annotations` plugin.",
      "deprecated": true,
      "anyOf": [
        {
          "$ref": "#/definitions/Flake8AnnotationsOptions"
        },
        {
          "type": "null"
        }
      ]
    },
    "flake8-bandit": {
      "description": "Options for the `flake8-bandit` plugin.",
      "deprecated": true,
      "anyOf": [
        {
          "$ref": "#/definitions/Flake8BanditOptions"
        },
        {
          "type": "null"
        }
      ]
    },
    "flake8-boolean-trap": {
      "description": "Options for the `flake8-boolean-trap` plugin.",
      "deprecated": true,
      "anyOf": [
        {
          "$ref": "#/definitions/Flake8BooleanTrapOptions"
        },
        {
          "type": "null"
        }
      ]
    },
    "flake8-bugbear": {
      "description": "Options for the `flake8-bugbear` plugin.",
      "deprecated": true,
      "anyOf": [
        {
          "$ref": "#/definitions/Flake8BugbearOptions"
        },
        {
          "type": "null"
        }
      ]
    },
    "flake8-builtins": {
      "description": "Options for the `flake8-builtins` plugin.",
      "deprecated": true,
      "anyOf": [
        {
          "$ref": "#/definitions/Flake8BuiltinsOptions"
        },
        {
          "type": "null"
        }
      ]
    },
    "flake8-comprehensions": {
      "description": "Options for the `flake8-comprehensions` plugin.",
      "deprecated": true,
      "anyOf": [
        {
          "$ref": "#/definitions/Flake8ComprehensionsOptions"
        },
        {
          "type": "null"
        }
      ]
    },
    "flake8-copyright": {
      "description": "Options for the `flake8-copyright` plugin.",
      "deprecated": true,
      "anyOf": [
        {
          "$ref": "#/definitions/Flake8CopyrightOptions"
        },
        {
          "type": "null"
        }
      ]
    },
    "flake8-errmsg": {
      "description": "Options for the `flake8-errmsg` plugin.",
      "deprecated": true,
      "anyOf": [
        {
          "$ref": "#/definitions/Flake8ErrMsgOptions"
        },
        {
          "type": "null"
        }
      ]
    },
    "flake8-gettext": {
      "description": "Options for the `flake8-gettext` plugin.",
      "deprecated": true,
      "anyOf": [
        {
          "$ref": "#/definitions/Flake8GetTextOptions"
        },
        {
          "type": "null"
        }
      ]
    },
    "flake8-implicit-str-concat": {
      "description": "Options for the `flake8-implicit-str-concat` plugin.",
      "deprecated": true,
      "anyOf": [
        {
          "$ref": "#/definitions/Flake8ImplicitStrConcatOptions"
        },
        {
          "type": "null"
        }
      ]
    },
    "flake8-import-conventions": {
      "description": "Options for the `flake8-import-conventions` plugin.",
      "deprecated": true,
      "anyOf": [
        {
          "$ref": "#/definitions/Flake8ImportConventionsOptions"
        },
        {
          "type": "null"
        }
      ]
    },
    "flake8-pytest-style": {
      "description": "Options for the `flake8-pytest-style` plugin.",
      "deprecated": true,
      "anyOf": [
        {
          "$ref": "#/definitions/Flake8PytestStyleOptions"
        },
        {
          "type": "null"
        }
      ]
    },
    "flake8-quotes": {
      "description": "Options for the `flake8-quotes` plugin.",
      "deprecated": true,
      "anyOf": [
        {
          "$ref": "#/definitions/Flake8QuotesOptions"
        },
        {
          "type": "null"
        }
      ]
    },
    "flake8-self": {
      "description": "Options for the `flake8_self` plugin.",
      "deprecated": true,
      "anyOf": [
        {
          "$ref": "#/definitions/Flake8SelfOptions"
        },
        {
          "type": "null"
        }
      ]
    },
    "flake8-tidy-imports": {
      "description": "Options for the `flake8-tidy-imports` plugin.",
      "deprecated": true,
      "anyOf": [
        {
          "$ref": "#/definitions/Flake8TidyImportsOptions"
        },
        {
          "type": "null"
        }
      ]
    },
    "flake8-type-checking": {
      "description": "Options for the `flake8-type-checking` plugin.",
      "deprecated": true,
      "anyOf": [
        {
          "$ref": "#/definitions/Flake8TypeCheckingOptions"
        },
        {
          "type": "null"
        }
      ]
    },
    "flake8-unused-arguments": {
      "description": "Options for the `flake8-unused-arguments` plugin.",
      "deprecated": true,
      "anyOf": [
        {
          "$ref": "#/definitions/Flake8UnusedArgumentsOptions"
        },
        {
          "type": "null"
        }
      ]
    },
    "force-exclude": {
      "description": "Whether to enforce [`exclude`](#exclude) and [`extend-exclude`](#extend-exclude) patterns, even for paths that are passed to Ruff explicitly. Typically, Ruff will lint any paths passed in directly, even if they would typically be excluded. Setting `force-exclude = true` will cause Ruff to respect these exclusions unequivocally.\n\nThis is useful for [`pre-commit`](https://pre-commit.com/), which explicitly passes all changed files to the [`ruff-pre-commit`](https://github.com/astral-sh/ruff-pre-commit) plugin, regardless of whether they're marked as excluded by Ruff's own settings.",
      "type": [
        "boolean",
        "null"
      ]
    },
    "format": {
      "description": "Options to configure code formatting.",
      "anyOf": [
        {
          "$ref": "#/definitions/FormatOptions"
        },
        {
          "type": "null"
        }
      ]
    },
    "ignore": {
      "description": "A list of rule codes or prefixes to ignore. Prefixes can specify exact rules (like `F841`), entire categories (like `F`), or anything in between.\n\nWhen breaking ties between enabled and disabled rules (via `select` and `ignore`, respectively), more specific prefixes override less specific prefixes.",
      "deprecated": true,
      "type": [
        "array",
        "null"
      ],
      "items": {
        "$ref": "#/definitions/RuleSelector"
      }
    },
    "ignore-init-module-imports": {
      "description": "Avoid automatically removing unused imports in `__init__.py` files. Such imports will still be flagged, but with a dedicated message suggesting that the import is either added to the module's `__all__` symbol, or re-exported with a redundant alias (e.g., `import os as os`).\n\nThis option is enabled by default, but you can opt-in to removal of imports via an unsafe fix.",
      "deprecated": true,
      "type": [
        "boolean",
        "null"
      ]
    },
    "include": {
      "description": "A list of file patterns to include when linting.\n\nInclusion are based on globs, and should be single-path patterns, like `*.pyw`, to include any file with the `.pyw` extension. `pyproject.toml` is included here not for configuration but because we lint whether e.g. the `[project]` matches the schema.\n\nNotebook files (`.ipynb` extension) are included by default on Ruff 0.6.0+.\n\nFor more information on the glob syntax, refer to the [`globset` documentation](https://docs.rs/globset/latest/globset/#syntax).",
      "type": [
        "array",
        "null"
      ],
      "items": {
        "type": "string"
      }
    },
    "indent-width": {
      "description": "The number of spaces per indentation level (tab).\n\nUsed by the formatter and when enforcing long-line violations (like `E501`) to determine the visual width of a tab.\n\nThis option changes the number of spaces the formatter inserts when using soft-tabs (`indent-style = space`).\n\nPEP 8 recommends using 4 spaces per [indentation level](https://peps.python.org/pep-0008/#indentation).",
      "anyOf": [
        {
          "$ref": "#/definitions/IndentWidth"
        },
        {
          "type": "null"
        }
      ]
    },
    "isort": {
      "description": "Options for the `isort` plugin.",
      "deprecated": true,
      "anyOf": [
        {
          "$ref": "#/definitions/IsortOptions"
        },
        {
          "type": "null"
        }
      ]
    },
    "line-length": {
      "description": "The line length to use when enforcing long-lines violations (like `E501`) and at which `isort` and the formatter prefers to wrap lines.\n\nThe length is determined by the number of characters per line, except for lines containing East Asian characters or emojis. For these lines, the [unicode width](https://unicode.org/reports/tr11/) of each character is added up to determine the length.\n\nThe value must be greater than `0` and less than or equal to `320`.\n\nNote: While the formatter will attempt to format lines such that they remain within the `line-length`, it isn't a hard upper bound, and formatted lines may exceed the `line-length`.\n\nSee [`pycodestyle.max-line-length`](#lint_pycodestyle_max-line-length) to configure different lengths for `E501` and the formatter.",
      "anyOf": [
        {
          "$ref": "#/definitions/LineLength"
        },
        {
          "type": "null"
        }
      ]
    },
    "lint": {
      "anyOf": [
        {
          "$ref": "#/definitions/LintOptions"
        },
        {
          "type": "null"
        }
      ]
    },
    "logger-objects": {
      "description": "A list of objects that should be treated equivalently to a `logging.Logger` object.\n\nThis is useful for ensuring proper diagnostics (e.g., to identify `logging` deprecations and other best-practices) for projects that re-export a `logging.Logger` object from a common module.\n\nFor example, if you have a module `logging_setup.py` with the following contents: ```python import logging\n\nlogger = logging.getLogger(__name__) ```\n\nAdding `\"logging_setup.logger\"` to `logger-objects` will ensure that `logging_setup.logger` is treated as a `logging.Logger` object when imported from other modules (e.g., `from logging_setup import logger`).",
      "deprecated": true,
      "type": [
        "array",
        "null"
      ],
      "items": {
        "type": "string"
      }
    },
    "mccabe": {
      "description": "Options for the `mccabe` plugin.",
      "deprecated": true,
      "anyOf": [
        {
          "$ref": "#/definitions/McCabeOptions"
        },
        {
          "type": "null"
        }
      ]
    },
    "namespace-packages": {
      "description": "Mark the specified directories as namespace packages. For the purpose of module resolution, Ruff will treat those directories and all their subdirectories as if they contained an `__init__.py` file.",
      "type": [
        "array",
        "null"
      ],
      "items": {
        "type": "string"
      }
    },
    "output-format": {
      "description": "The style in which violation messages should be formatted: `\"full\"` (default) (shows source), `\"concise\"`, `\"grouped\"` (group messages by file), `\"json\"` (machine-readable), `\"junit\"` (machine-readable XML), `\"github\"` (GitHub Actions annotations), `\"gitlab\"` (GitLab CI code quality report), `\"pylint\"` (Pylint text format) or `\"azure\"` (Azure Pipeline logging commands).",
      "anyOf": [
        {
          "$ref": "#/definitions/OutputFormat"
        },
        {
          "type": "null"
        }
      ]
    },
    "pep8-naming": {
      "description": "Options for the `pep8-naming` plugin.",
      "deprecated": true,
      "anyOf": [
        {
          "$ref": "#/definitions/Pep8NamingOptions"
        },
        {
          "type": "null"
        }
      ]
    },
    "per-file-ignores": {
      "description": "A list of mappings from file pattern to rule codes or prefixes to exclude, when considering any matching files. An initial '!' negates the file pattern.",
      "deprecated": true,
      "type": [
        "object",
        "null"
      ],
      "additionalProperties": {
        "type": "array",
        "items": {
          "$ref": "#/definitions/RuleSelector"
        }
      }
    },
    "preview": {
      "description": "Whether to enable preview mode. When preview mode is enabled, Ruff will use unstable rules, fixes, and formatting.",
      "type": [
        "boolean",
        "null"
      ]
    },
    "pycodestyle": {
      "description": "Options for the `pycodestyle` plugin.",
      "deprecated": true,
      "anyOf": [
        {
          "$ref": "#/definitions/PycodestyleOptions"
        },
        {
          "type": "null"
        }
      ]
    },
    "pydocstyle": {
      "description": "Options for the `pydocstyle` plugin.",
      "deprecated": true,
      "anyOf": [
        {
          "$ref": "#/definitions/PydocstyleOptions"
        },
        {
          "type": "null"
        }
      ]
    },
    "pyflakes": {
      "description": "Options for the `pyflakes` plugin.",
      "deprecated": true,
      "anyOf": [
        {
          "$ref": "#/definitions/PyflakesOptions"
        },
        {
          "type": "null"
        }
      ]
    },
    "pylint": {
      "description": "Options for the `pylint` plugin.",
      "deprecated": true,
      "anyOf": [
        {
          "$ref": "#/definitions/PylintOptions"
        },
        {
          "type": "null"
        }
      ]
    },
    "pyupgrade": {
      "description": "Options for the `pyupgrade` plugin.",
      "deprecated": true,
      "anyOf": [
        {
          "$ref": "#/definitions/PyUpgradeOptions"
        },
        {
          "type": "null"
        }
      ]
    },
    "required-version": {
      "description": "Enforce a requirement on the version of Ruff, to enforce at runtime. If the version of Ruff does not meet the requirement, Ruff will exit with an error.\n\nUseful for unifying results across many environments, e.g., with a `pyproject.toml` file.\n\nAccepts a [PEP 440](https://peps.python.org/pep-0440/) specifier, like `==0.3.1` or `>=0.3.1`.",
      "anyOf": [
        {
          "$ref": "#/definitions/RequiredVersion"
        },
        {
          "type": "null"
        }
      ]
    },
    "respect-gitignore": {
      "description": "Whether to automatically exclude files that are ignored by `.ignore`, `.gitignore`, `.git/info/exclude`, and global `gitignore` files. Enabled by default.",
      "type": [
        "boolean",
        "null"
      ]
    },
    "select": {
      "description": "A list of rule codes or prefixes to enable. Prefixes can specify exact rules (like `F841`), entire categories (like `F`), or anything in between.\n\nWhen breaking ties between enabled and disabled rules (via `select` and `ignore`, respectively), more specific prefixes override less specific prefixes.",
      "deprecated": true,
      "type": [
        "array",
        "null"
      ],
      "items": {
        "$ref": "#/definitions/RuleSelector"
      }
    },
    "show-fixes": {
      "description": "Whether to show an enumeration of all fixed lint violations (overridden by the `--show-fixes` command-line flag).",
      "type": [
        "boolean",
        "null"
      ]
    },
    "src": {
      "description": "The directories to consider when resolving first- vs. third-party imports.\n\nWhen omitted, the `src` directory will typically default to including both:\n\n1. The directory containing the nearest `pyproject.toml`, `ruff.toml`, or `.ruff.toml` file (the \"project root\"). 2. The `\"src\"` subdirectory of the project root.\n\nThese defaults ensure that Ruff supports both flat layouts and `src` layouts out-of-the-box. (If a configuration file is explicitly provided (e.g., via the `--config` command-line flag), the current working directory will be considered the project root.)\n\nAs an example, consider an alternative project structure, like:\n\n```text my_project ├── pyproject.toml └── lib └── my_package ├── __init__.py ├── foo.py └── bar.py ```\n\nIn this case, the `./lib` directory should be included in the `src` option (e.g., `src = [\"lib\"]`), such that when resolving imports, `my_package.foo` is considered first-party.\n\nThis field supports globs. For example, if you have a series of Python packages in a `python_modules` directory, `src = [\"python_modules/*\"]` would expand to incorporate all packages in that directory. User home directory and environment variables will also be expanded.",
      "type": [
        "array",
        "null"
      ],
      "items": {
        "type": "string"
      }
    },
    "target-version": {
      "description": "The minimum Python version to target, e.g., when considering automatic code upgrades, like rewriting type annotations. Ruff will not propose changes using features that are not available in the given version.\n\nFor example, to represent supporting Python >=3.10 or ==3.10 specify `target-version = \"py310\"`.\n\nIf you're already using a `pyproject.toml` file, we recommend `project.requires-python` instead, as it's based on Python packaging standards, and will be respected by other tools. For example, Ruff treats the following as identical to `target-version = \"py38\"`:\n\n```toml [project] requires-python = \">=3.8\" ```\n\nIf both are specified, `target-version` takes precedence over `requires-python`.\n\nNote that a stub file can [sometimes make use of a typing feature](https://typing.readthedocs.io/en/latest/spec/distributing.html#syntax) before it is available at runtime, as long as the stub does not make use of new *syntax*. For example, a type checker will understand `int | str` in a stub as being a `Union` type annotation, even if the type checker is run using Python 3.9, despite the fact that the `|` operator can only be used to create union types at runtime on Python 3.10+. As such, Ruff will often recommend newer features in a stub file than it would for an equivalent runtime file with the same target version.",
      "anyOf": [
        {
          "$ref": "#/definitions/PythonVersion"
        },
        {
          "type": "null"
        }
      ]
    },
    "task-tags": {
      "description": "A list of task tags to recognize (e.g., \"TODO\", \"FIXME\", \"XXX\").\n\nComments starting with these tags will be ignored by commented-out code detection (`ERA`), and skipped by line-length rules (`E501`) if [`ignore-overlong-task-comments`](#lint_pycodestyle_ignore-overlong-task-comments) is set to `true`.",
      "deprecated": true,
      "type": [
        "array",
        "null"
      ],
      "items": {
        "type": "string"
      }
    },
    "typing-modules": {
      "description": "A list of modules whose exports should be treated equivalently to members of the `typing` module.\n\nThis is useful for ensuring proper type annotation inference for projects that re-export `typing` and `typing_extensions` members from a compatibility module. If omitted, any members imported from modules apart from `typing` and `typing_extensions` will be treated as ordinary Python objects.",
      "deprecated": true,
      "type": [
        "array",
        "null"
      ],
      "items": {
        "type": "string"
      }
    },
    "unfixable": {
      "description": "A list of rule codes or prefixes to consider non-fixable.",
      "deprecated": true,
      "type": [
        "array",
        "null"
      ],
      "items": {
        "$ref": "#/definitions/RuleSelector"
      }
    },
    "unsafe-fixes": {
      "description": "Enable application of unsafe fixes. If excluded, a hint will be displayed when unsafe fixes are available. If set to false, the hint will be hidden.",
      "type": [
        "boolean",
        "null"
      ]
    }
  },
  "additionalProperties": false,
  "definitions": {
    "Alias": {
      "type": "string"
    },
    "AnalyzeOptions": {
      "description": "Configures Ruff's `analyze` command.",
      "type": "object",
      "properties": {
        "detect-string-imports": {
          "description": "Whether to detect imports from string literals. When enabled, Ruff will search for string literals that \"look like\" import paths, and include them in the import map, if they resolve to valid Python modules.",
          "type": [
            "boolean",
            "null"
          ]
        },
        "direction": {
          "description": "Whether to generate a map from file to files that it depends on (dependencies) or files that depend on it (dependents).",
          "anyOf": [
            {
              "$ref": "#/definitions/Direction"
            },
            {
              "type": "null"
            }
          ]
        },
        "exclude": {
          "description": "A list of file patterns to exclude from analysis in addition to the files excluded globally (see [`exclude`](#exclude), and [`extend-exclude`](#extend-exclude)).\n\nExclusions are based on globs, and can be either:\n\n- Single-path patterns, like `.mypy_cache` (to exclude any directory named `.mypy_cache` in the tree), `foo.py` (to exclude any file named `foo.py`), or `foo_*.py` (to exclude any file matching `foo_*.py` ). - Relative patterns, like `directory/foo.py` (to exclude that specific file) or `directory/*.py` (to exclude any Python files in `directory`). Note that these paths are relative to the project root (e.g., the directory containing your `pyproject.toml`).\n\nFor more information on the glob syntax, refer to the [`globset` documentation](https://docs.rs/globset/latest/globset/#syntax).",
          "type": [
            "array",
            "null"
          ],
          "items": {
            "type": "string"
          }
        },
        "include-dependencies": {
          "description": "A map from file path to the list of file paths or globs that should be considered dependencies of that file, regardless of whether relevant imports are detected.",
          "type": [
            "object",
            "null"
          ],
          "additionalProperties": {
            "type": "array",
            "items": {
              "type": "string"
            }
          }
        },
        "preview": {
          "description": "Whether to enable preview mode. When preview mode is enabled, Ruff will expose unstable commands.",
          "type": [
            "boolean",
            "null"
          ]
        }
      },
      "additionalProperties": false
    },
    "ApiBan": {
      "type": "object",
      "required": [
        "msg"
      ],
      "properties": {
        "msg": {
          "description": "The message to display when the API is used.",
          "type": "string"
        }
      },
      "additionalProperties": false
    },
    "BannedAliases": {
      "type": "array",
      "items": {
        "type": "string"
      }
    },
    "ConstantType": {
      "type": "string",
      "enum": [
        "bytes",
        "complex",
        "float",
        "int",
        "str"
      ]
    },
    "Convention": {
      "oneOf": [
        {
          "description": "Use Google-style docstrings.",
          "type": "string",
          "enum": [
            "google"
          ]
        },
        {
          "description": "Use NumPy-style docstrings.",
          "type": "string",
          "enum": [
            "numpy"
          ]
        },
        {
          "description": "Use PEP257-style docstrings.",
          "type": "string",
          "enum": [
            "pep257"
          ]
        }
      ]
    },
    "Direction": {
      "oneOf": [
        {
          "description": "Construct a map from module to its dependencies (i.e., the modules that it imports).",
          "type": "string",
          "enum": [
            "Dependencies"
          ]
        },
        {
          "description": "Construct a map from module to its dependents (i.e., the modules that import it).",
          "type": "string",
          "enum": [
            "Dependents"
          ]
        }
      ]
    },
    "DocstringCodeLineWidth": {
      "anyOf": [
        {
          "description": "Wrap docstring code examples at a fixed line width.",
          "allOf": [
            {
              "$ref": "#/definitions/LineWidth"
            }
          ]
        },
        {
          "description": "Respect the line length limit setting for the surrounding Python code.",
          "allOf": [
            {
              "$ref": "#/definitions/Dynamic"
            }
          ]
        }
      ]
    },
    "Dynamic": {
      "type": "string",
      "const": "dynamic"
    },
    "Flake8AnnotationsOptions": {
      "type": "object",
      "properties": {
        "allow-star-arg-any": {
          "description": "Whether to suppress `ANN401` for dynamically typed `*args` and `**kwargs` arguments.",
          "type": [
            "boolean",
            "null"
          ]
        },
        "ignore-fully-untyped": {
          "description": "Whether to suppress `ANN*` rules for any declaration that hasn't been typed at all. This makes it easier to gradually add types to a codebase.",
          "type": [
            "boolean",
            "null"
          ]
        },
        "mypy-init-return": {
          "description": "Whether to allow the omission of a return type hint for `__init__` if at least one argument is annotated.",
          "type": [
            "boolean",
            "null"
          ]
        },
        "suppress-dummy-args": {
          "description": "Whether to suppress `ANN000`-level violations for arguments matching the \"dummy\" variable regex (like `_`).",
          "type": [
            "boolean",
            "null"
          ]
        },
        "suppress-none-returning": {
          "description": "Whether to suppress `ANN200`-level violations for functions that meet either of the following criteria:\n\n- Contain no `return` statement. - Explicit `return` statement(s) all return `None` (explicitly or implicitly).",
          "type": [
            "boolean",
            "null"
          ]
        }
      },
      "additionalProperties": false
    },
    "Flake8BanditOptions": {
      "type": "object",
      "properties": {
        "check-typed-exception": {
          "description": "Whether to disallow `try`-`except`-`pass` (`S110`) for specific exception types. By default, `try`-`except`-`pass` is only disallowed for `Exception` and `BaseException`.",
          "type": [
            "boolean",
            "null"
          ]
        },
        "hardcoded-tmp-directory": {
          "description": "A list of directories to consider temporary (see `S108`).",
          "type": [
            "array",
            "null"
          ],
          "items": {
            "type": "string"
          }
        },
        "hardcoded-tmp-directory-extend": {
          "description": "A list of directories to consider temporary, in addition to those specified by [`hardcoded-tmp-directory`](#lint_flake8-bandit_hardcoded-tmp-directory) (see `S108`).",
          "type": [
            "array",
            "null"
          ],
          "items": {
            "type": "string"
          }
        }
      },
      "additionalProperties": false
    },
    "Flake8BooleanTrapOptions": {
      "type": "object",
      "properties": {
        "extend-allowed-calls": {
          "description": "Additional callable functions with which to allow boolean traps.\n\nExpects to receive a list of fully-qualified names (e.g., `pydantic.Field`, rather than `Field`).",
          "type": [
            "array",
            "null"
          ],
          "items": {
            "type": "string"
          }
        }
      },
      "additionalProperties": false
    },
    "Flake8BugbearOptions": {
      "type": "object",
      "properties": {
        "extend-immutable-calls": {
          "description": "Additional callable functions to consider \"immutable\" when evaluating, e.g., the `function-call-in-default-argument` rule (`B008`) or `function-call-in-dataclass-defaults` rule (`RUF009`).\n\nExpects to receive a list of fully-qualified names (e.g., `fastapi.Query`, rather than `Query`).",
          "type": [
            "array",
            "null"
          ],
          "items": {
            "type": "string"
          }
        }
      },
      "additionalProperties": false
    },
    "Flake8BuiltinsOptions": {
      "type": "object",
      "properties": {
        "builtins-allowed-modules": {
          "description": "List of builtin module names to allow.",
          "type": [
            "array",
            "null"
          ],
          "items": {
            "type": "string"
          }
        },
        "builtins-ignorelist": {
          "description": "Ignore list of builtins.",
          "type": [
            "array",
            "null"
          ],
          "items": {
            "type": "string"
          }
        }
      },
      "additionalProperties": false
    },
    "Flake8ComprehensionsOptions": {
      "type": "object",
      "properties": {
        "allow-dict-calls-with-keyword-arguments": {
          "description": "Allow `dict` calls that make use of keyword arguments (e.g., `dict(a=1, b=2)`).",
          "type": [
            "boolean",
            "null"
          ]
        }
      },
      "additionalProperties": false
    },
    "Flake8CopyrightOptions": {
      "type": "object",
      "properties": {
        "author": {
          "description": "Author to enforce within the copyright notice. If provided, the author must be present immediately following the copyright notice.",
          "type": [
            "string",
            "null"
          ]
        },
        "min-file-size": {
          "description": "A minimum file size (in bytes) required for a copyright notice to be enforced. By default, all files are validated.",
          "type": [
            "integer",
            "null"
          ],
          "format": "uint",
          "minimum": 0.0
        },
        "notice-rgx": {
          "description": "The regular expression used to match the copyright notice, compiled with the [`regex`](https://docs.rs/regex/latest/regex/) crate. Defaults to `(?i)Copyright\\s+((?:\\(C\\)|©)\\s+)?\\d{4}((-|,\\s)\\d{4})*`, which matches the following:\n\n- `Copyright 2023` - `Copyright (C) 2023` - `Copyright 2021-2023` - `Copyright (C) 2021-2023` - `Copyright (C) 2021, 2023`",
          "type": [
            "string",
            "null"
          ]
        }
      },
      "additionalProperties": false
    },
    "Flake8ErrMsgOptions": {
      "type": "object",
      "properties": {
        "max-string-length": {
          "description": "Maximum string length for string literals in exception messages.",
          "type": [
            "integer",
            "null"
          ],
          "format": "uint",
          "minimum": 0.0
        }
      },
      "additionalProperties": false
    },
    "Flake8GetTextOptions": {
      "type": "object",
      "properties": {
        "extend-function-names": {
          "description": "Additional function names to consider as internationalization calls, in addition to those included in [`function-names`](#lint_flake8-gettext_function-names).",
          "type": [
            "array",
            "null"
          ],
          "items": {
            "type": "string"
          }
        },
        "function-names": {
          "description": "The function names to consider as internationalization calls.",
          "type": [
            "array",
            "null"
          ],
          "items": {
            "type": "string"
          }
        }
      },
      "additionalProperties": false
    },
    "Flake8ImplicitStrConcatOptions": {
      "type": "object",
      "properties": {
        "allow-multiline": {
          "description": "Whether to allow implicit string concatenations for multiline strings. By default, implicit concatenations of multiline strings are allowed (but continuation lines, delimited with a backslash, are prohibited).\n\nSetting `allow-multiline = false` will automatically disable the `explicit-string-concatenation` (`ISC003`) rule. Otherwise, both implicit and explicit multiline string concatenations would be seen as violations, making it impossible to write a linter-compliant multiline string.",
          "type": [
            "boolean",
            "null"
          ]
        }
      },
      "additionalProperties": false
    },
    "Flake8ImportConventionsOptions": {
      "type": "object",
      "properties": {
        "aliases": {
          "description": "The conventional aliases for imports. These aliases can be extended by the [`extend-aliases`](#lint_flake8-import-conventions_extend-aliases) option.",
          "type": [
            "object",
            "null"
          ],
          "additionalProperties": {
            "$ref": "#/definitions/Alias"
          }
        },
        "banned-aliases": {
          "description": "A mapping from module to its banned import aliases.",
          "type": [
            "object",
            "null"
          ],
          "additionalProperties": {
            "$ref": "#/definitions/BannedAliases"
          }
        },
        "banned-from": {
          "description": "A list of modules that should not be imported from using the `from ... import ...` syntax.\n\nFor example, given `banned-from = [\"pandas\"]`, `from pandas import DataFrame` would be disallowed, while `import pandas` would be allowed.",
          "type": [
            "array",
            "null"
          ],
          "items": {
            "type": "string"
          },
          "uniqueItems": true
        },
        "extend-aliases": {
          "description": "A mapping from module to conventional import alias. These aliases will be added to the [`aliases`](#lint_flake8-import-conventions_aliases) mapping.",
          "type": [
            "object",
            "null"
          ],
          "additionalProperties": {
            "type": "string"
          }
        }
      },
      "additionalProperties": false
    },
    "Flake8PytestStyleOptions": {
      "type": "object",
      "properties": {
        "fixture-parentheses": {
          "description": "Boolean flag specifying whether `@pytest.fixture()` without parameters should have parentheses. If the option is set to `false` (the default), `@pytest.fixture` is valid and `@pytest.fixture()` is invalid. If set to `true`, `@pytest.fixture()` is valid and `@pytest.fixture` is invalid.",
          "type": [
            "boolean",
            "null"
          ]
        },
        "mark-parentheses": {
          "description": "Boolean flag specifying whether `@pytest.mark.foo()` without parameters should have parentheses. If the option is set to `false` (the default), `@pytest.mark.foo` is valid and `@pytest.mark.foo()` is invalid. If set to `true`, `@pytest.mark.foo()` is valid and `@pytest.mark.foo` is invalid.",
          "type": [
            "boolean",
            "null"
          ]
        },
        "parametrize-names-type": {
          "description": "Expected type for multiple argument names in `@pytest.mark.parametrize`. The following values are supported:\n\n- `csv` — a comma-separated list, e.g. `@pytest.mark.parametrize(\"name1,name2\", ...)` - `tuple` (default) — e.g. `@pytest.mark.parametrize((\"name1\", \"name2\"), ...)` - `list` — e.g. `@pytest.mark.parametrize([\"name1\", \"name2\"], ...)`",
          "anyOf": [
            {
              "$ref": "#/definitions/ParametrizeNameType"
            },
            {
              "type": "null"
            }
          ]
        },
        "parametrize-values-row-type": {
          "description": "Expected type for each row of values in `@pytest.mark.parametrize` in case of multiple parameters. The following values are supported:\n\n- `tuple` (default) — e.g. `@pytest.mark.parametrize((\"name1\", \"name2\"), [(1, 2), (3, 4)])` - `list` — e.g. `@pytest.mark.parametrize((\"name1\", \"name2\"), [[1, 2], [3, 4]])`",
          "anyOf": [
            {
              "$ref": "#/definitions/ParametrizeValuesRowType"
            },
            {
              "type": "null"
            }
          ]
        },
        "parametrize-values-type": {
          "description": "Expected type for the list of values rows in `@pytest.mark.parametrize`. The following values are supported:\n\n- `tuple` — e.g. `@pytest.mark.parametrize(\"name\", (1, 2, 3))` - `list` (default) — e.g. `@pytest.mark.parametrize(\"name\", [1, 2, 3])`",
          "anyOf": [
            {
              "$ref": "#/definitions/ParametrizeValuesType"
            },
            {
              "type": "null"
            }
          ]
        },
        "raises-extend-require-match-for": {
          "description": "List of additional exception names that require a match= parameter in a `pytest.raises()` call. This extends the default list of exceptions that require a match= parameter. This option is useful if you want to extend the default list of exceptions that require a match= parameter without having to specify the entire list. Note that this option does not remove any exceptions from the default list.\n\nSupports glob patterns. For more information on the glob syntax, refer to the [`globset` documentation](https://docs.rs/globset/latest/globset/#syntax).",
          "type": [
            "array",
            "null"
          ],
          "items": {
            "type": "string"
          }
        },
        "raises-require-match-for": {
          "description": "List of exception names that require a match= parameter in a `pytest.raises()` call.\n\nSupports glob patterns. For more information on the glob syntax, refer to the [`globset` documentation](https://docs.rs/globset/latest/globset/#syntax).",
          "type": [
            "array",
            "null"
          ],
          "items": {
            "type": "string"
          }
        }
      },
      "additionalProperties": false
    },
    "Flake8QuotesOptions": {
      "type": "object",
      "properties": {
        "avoid-escape": {
          "description": "Whether to avoid using single quotes if a string contains single quotes, or vice-versa with double quotes, as per [PEP 8](https://peps.python.org/pep-0008/#string-quotes). This minimizes the need to escape quotation marks within strings.",
          "type": [
            "boolean",
            "null"
          ]
        },
        "docstring-quotes": {
          "description": "Quote style to prefer for docstrings (either \"single\" or \"double\").\n\nWhen using the formatter, only \"double\" is compatible, as the formatter enforces double quotes for docstrings strings.",
          "anyOf": [
            {
              "$ref": "#/definitions/Quote"
            },
            {
              "type": "null"
            }
          ]
        },
        "inline-quotes": {
          "description": "Quote style to prefer for inline strings (either \"single\" or \"double\").\n\nWhen using the formatter, ensure that [`format.quote-style`](#format_quote-style) is set to the same preferred quote style.",
          "anyOf": [
            {
              "$ref": "#/definitions/Quote"
            },
            {
              "type": "null"
            }
          ]
        },
        "multiline-quotes": {
          "description": "Quote style to prefer for multiline strings (either \"single\" or \"double\").\n\nWhen using the formatter, only \"double\" is compatible, as the formatter enforces double quotes for multiline strings.",
          "anyOf": [
            {
              "$ref": "#/definitions/Quote"
            },
            {
              "type": "null"
            }
          ]
        }
      },
      "additionalProperties": false
    },
    "Flake8SelfOptions": {
      "type": "object",
      "properties": {
        "extend-ignore-names": {
          "description": "Additional names to ignore when considering `flake8-self` violations, in addition to those included in [`ignore-names`](#lint_flake8-self_ignore-names).",
          "type": [
            "array",
            "null"
          ],
          "items": {
            "type": "string"
          }
        },
        "ignore-names": {
          "description": "A list of names to ignore when considering `flake8-self` violations.",
          "type": [
            "array",
            "null"
          ],
          "items": {
            "type": "string"
          }
        }
      },
      "additionalProperties": false
    },
    "Flake8TidyImportsOptions": {
      "type": "object",
      "properties": {
        "ban-relative-imports": {
          "description": "Whether to ban all relative imports (`\"all\"`), or only those imports that extend into the parent module or beyond (`\"parents\"`).",
          "anyOf": [
            {
              "$ref": "#/definitions/Strictness"
            },
            {
              "type": "null"
            }
          ]
        },
        "banned-api": {
          "description": "Specific modules or module members that may not be imported or accessed. Note that this rule is only meant to flag accidental uses, and can be circumvented via `eval` or `importlib`.",
          "type": [
            "object",
            "null"
          ],
          "additionalProperties": {
            "$ref": "#/definitions/ApiBan"
          }
        },
        "banned-module-level-imports": {
          "description": "List of specific modules that may not be imported at module level, and should instead be imported lazily (e.g., within a function definition, or an `if TYPE_CHECKING:` block, or some other nested context).",
          "type": [
            "array",
            "null"
          ],
          "items": {
            "type": "string"
          }
        }
      },
      "additionalProperties": false
    },
    "Flake8TypeCheckingOptions": {
      "type": "object",
      "properties": {
        "exempt-modules": {
          "description": "Exempt certain modules from needing to be moved into type-checking blocks.",
          "type": [
            "array",
            "null"
          ],
          "items": {
            "type": "string"
          }
        },
        "quote-annotations": {
          "description": "Whether to add quotes around type annotations, if doing so would allow the corresponding import to be moved into a type-checking block.\n\nFor example, in the following, Python requires that `Sequence` be available at runtime, despite the fact that it's only used in a type annotation:\n\n```python from collections.abc import Sequence\n\ndef func(value: Sequence[int]) -> None: ... ```\n\nIn other words, moving `from collections.abc import Sequence` into an `if TYPE_CHECKING:` block above would cause a runtime error, as the type would no longer be available at runtime.\n\nBy default, Ruff will respect such runtime semantics and avoid moving the import to prevent such runtime errors.\n\nSetting `quote-annotations` to `true` will instruct Ruff to add quotes around the annotation (e.g., `\"Sequence[int]\"`), which in turn enables Ruff to move the import into an `if TYPE_CHECKING:` block, like so:\n\n```python from typing import TYPE_CHECKING\n\nif TYPE_CHECKING: from collections.abc import Sequence\n\ndef func(value: \"Sequence[int]\") -> None: ... ```\n\nNote that this setting has no effect when `from __future__ import annotations` is present, as `__future__` annotations are always treated equivalently to quoted annotations.",
          "type": [
            "boolean",
            "null"
          ]
        },
        "runtime-evaluated-base-classes": {
          "description": "Exempt classes that list any of the enumerated classes as a base class from needing to be moved into type-checking blocks.\n\nCommon examples include Pydantic's `pydantic.BaseModel` and SQLAlchemy's `sqlalchemy.orm.DeclarativeBase`, but can also support user-defined classes that inherit from those base classes. For example, if you define a common `DeclarativeBase` subclass that's used throughout your project (e.g., `class Base(DeclarativeBase) ...` in `base.py`), you can add it to this list (`runtime-evaluated-base-classes = [\"base.Base\"]`) to exempt models from being moved into type-checking blocks.",
          "type": [
            "array",
            "null"
          ],
          "items": {
            "type": "string"
          }
        },
        "runtime-evaluated-decorators": {
          "description": "Exempt classes and functions decorated with any of the enumerated decorators from being moved into type-checking blocks.\n\nCommon examples include Pydantic's `@pydantic.validate_call` decorator (for functions) and attrs' `@attrs.define` decorator (for classes).",
          "type": [
            "array",
            "null"
          ],
          "items": {
            "type": "string"
          }
        },
        "strict": {
          "description": "Enforce `TC001`, `TC002`, and `TC003` rules even when valid runtime imports are present for the same module.\n\nSee flake8-type-checking's [strict](https://github.com/snok/flake8-type-checking#strict) option.",
          "type": [
            "boolean",
            "null"
          ]
        }
      },
      "additionalProperties": false
    },
    "Flake8UnusedArgumentsOptions": {
      "type": "object",
      "properties": {
        "ignore-variadic-names": {
          "description": "Whether to allow unused variadic arguments, like `*args` and `**kwargs`.",
          "type": [
            "boolean",
            "null"
          ]
        }
      },
      "additionalProperties": false
    },
    "FormatOptions": {
      "description": "Configures the way Ruff formats your code.",
      "type": "object",
      "properties": {
        "docstring-code-format": {
          "description": "Whether to format code snippets in docstrings.\n\nWhen this is enabled, Python code examples within docstrings are automatically reformatted.\n\nFor example, when this is enabled, the following code:\n\n```python def f(x): \"\"\" Something about `f`. And an example in doctest format:\n\n>>> f(  x  )\n\nMarkdown is also supported:\n\n```py f(  x  ) ```\n\nAs are reStructuredText literal blocks::\n\nf(  x  )\n\nAnd reStructuredText code blocks:\n\n.. code-block:: python\n\nf(  x  ) \"\"\" pass ```\n\n... will be reformatted (assuming the rest of the options are set to their defaults) as:\n\n```python def f(x): \"\"\" Something about `f`. And an example in doctest format:\n\n>>> f(x)\n\nMarkdown is also supported:\n\n```py f(x) ```\n\nAs are reStructuredText literal blocks::\n\nf(x)\n\nAnd reStructuredText code blocks:\n\n.. code-block:: python\n\nf(x) \"\"\" pass ```\n\nIf a code snippet in a docstring contains invalid Python code or if the formatter would otherwise write invalid Python code, then the code example is ignored by the formatter and kept as-is.\n\nCurrently, doctest, Markdown, reStructuredText literal blocks, and reStructuredText code blocks are all supported and automatically recognized. In the case of unlabeled fenced code blocks in Markdown and reStructuredText literal blocks, the contents are assumed to be Python and reformatted. As with any other format, if the contents aren't valid Python, then the block is left untouched automatically.",
          "type": [
            "boolean",
            "null"
          ]
        },
        "docstring-code-line-length": {
          "description": "Set the line length used when formatting code snippets in docstrings.\n\nThis only has an effect when the `docstring-code-format` setting is enabled.\n\nThe default value for this setting is `\"dynamic\"`, which has the effect of ensuring that any reformatted code examples in docstrings adhere to the global line length configuration that is used for the surrounding Python code. The point of this setting is that it takes the indentation of the docstring into account when reformatting code examples.\n\nAlternatively, this can be set to a fixed integer, which will result in the same line length limit being applied to all reformatted code examples in docstrings. When set to a fixed integer, the indent of the docstring is not taken into account. That is, this may result in lines in the reformatted code example that exceed the globally configured line length limit.\n\nFor example, when this is set to `20` and [`docstring-code-format`](#docstring-code-format) is enabled, then this code:\n\n```python def f(x): ''' Something about `f`. And an example:\n\n.. code-block:: python\n\nfoo, bar, quux = this_is_a_long_line(lion, hippo, lemur, bear) ''' pass ```\n\n... will be reformatted (assuming the rest of the options are set to their defaults) as:\n\n```python def f(x): \"\"\" Something about `f`. And an example:\n\n.. code-block:: python\n\n( foo, bar, quux, ) = this_is_a_long_line( lion, hippo, lemur, bear, ) \"\"\" pass ```",
          "anyOf": [
            {
              "$ref": "#/definitions/DocstringCodeLineWidth"
            },
            {
              "type": "null"
            }
          ]
        },
        "exclude": {
          "description": "A list of file patterns to exclude from formatting in addition to the files excluded globally (see [`exclude`](#exclude), and [`extend-exclude`](#extend-exclude)).\n\nExclusions are based on globs, and can be either:\n\n- Single-path patterns, like `.mypy_cache` (to exclude any directory named `.mypy_cache` in the tree), `foo.py` (to exclude any file named `foo.py`), or `foo_*.py` (to exclude any file matching `foo_*.py` ). - Relative patterns, like `directory/foo.py` (to exclude that specific file) or `directory/*.py` (to exclude any Python files in `directory`). Note that these paths are relative to the project root (e.g., the directory containing your `pyproject.toml`).\n\nFor more information on the glob syntax, refer to the [`globset` documentation](https://docs.rs/globset/latest/globset/#syntax).",
          "type": [
            "array",
            "null"
          ],
          "items": {
            "type": "string"
          }
        },
        "indent-style": {
          "description": "Whether to use spaces or tabs for indentation.\n\n`indent-style = \"space\"` (default):\n\n```python def f(): print(\"Hello\") #  Spaces indent the `print` statement. ```\n\n`indent-style = \"tab\"`:\n\n```python def f(): print(\"Hello\") #  A tab `\\t` indents the `print` statement. ```\n\nPEP 8 recommends using spaces for [indentation](https://peps.python.org/pep-0008/#indentation). We care about accessibility; if you do not need tabs for accessibility, we do not recommend you use them.\n\nSee [`indent-width`](#indent-width) to configure the number of spaces per indentation and the tab width.",
          "anyOf": [
            {
              "$ref": "#/definitions/IndentStyle"
            },
            {
              "type": "null"
            }
          ]
        },
        "line-ending": {
          "description": "The character Ruff uses at the end of a line.\n\n* `auto`: The newline style is detected automatically on a file per file basis. Files with mixed line endings will be converted to the first detected line ending. Defaults to `\\n` for files that contain no line endings. * `lf`: Line endings will be converted to `\\n`. The default line ending on Unix. * `cr-lf`: Line endings will be converted to `\\r\\n`. The default line ending on Windows. * `native`: Line endings will be converted to `\\n` on Unix and `\\r\\n` on Windows.",
          "anyOf": [
            {
              "$ref": "#/definitions/LineEnding"
            },
            {
              "type": "null"
            }
          ]
        },
        "preview": {
          "description": "Whether to enable the unstable preview style formatting.",
          "type": [
            "boolean",
            "null"
          ]
        },
        "quote-style": {
          "description": "Configures the preferred quote character for strings. The recommended options are\n\n* `double` (default): Use double quotes `\"` * `single`: Use single quotes `'`\n\nIn compliance with [PEP 8](https://peps.python.org/pep-0008/) and [PEP 257](https://peps.python.org/pep-0257/), Ruff prefers double quotes for triple quoted strings and docstrings even when using `quote-style = \"single\"`.\n\nRuff deviates from using the configured quotes if doing so prevents the need for escaping quote characters inside the string:\n\n```python a = \"a string without any quotes\" b = \"It's monday morning\" ```\n\nRuff will change the quotes of the string assigned to `a` to single quotes when using `quote-style = \"single\"`. However, Ruff uses double quotes for the string assigned to `b` because using single quotes would require escaping the `'`, which leads to the less readable code: `'It\\'s monday morning'`.\n\nIn addition, Ruff supports the quote style `preserve` for projects that already use a mixture of single and double quotes and can't migrate to the `double` or `single` style. The quote style `preserve` leaves the quotes of all strings unchanged.",
          "anyOf": [
            {
              "$ref": "#/definitions/QuoteStyle"
            },
            {
              "type": "null"
            }
          ]
        },
        "skip-magic-trailing-comma": {
          "description": "Ruff uses existing trailing commas as an indication that short lines should be left separate. If this option is set to `true`, the magic trailing comma is ignored.\n\nFor example, Ruff leaves the arguments separate even though collapsing the arguments to a single line doesn't exceed the line length if `skip-magic-trailing-comma = false`:\n\n```python # The arguments remain on separate lines because of the trailing comma after `b` def test( a, b, ): pass ```\n\nSetting `skip-magic-trailing-comma = true` changes the formatting to:\n\n```python # The arguments remain on separate lines because of the trailing comma after `b` def test(a, b): pass ```",
          "type": [
            "boolean",
            "null"
          ]
        }
      },
      "additionalProperties": false
    },
    "ImportSection": {
      "anyOf": [
        {
          "$ref": "#/definitions/ImportType"
        },
        {
          "type": "string"
        }
      ]
    },
    "ImportType": {
      "type": "string",
      "enum": [
        "future",
        "standard-library",
        "third-party",
        "first-party",
        "local-folder"
      ]
    },
    "IndentStyle": {
      "oneOf": [
        {
          "description": "Use tabs to indent code.",
          "type": "string",
          "enum": [
            "tab"
          ]
        },
        {
          "description": "Use [`IndentWidth`] spaces to indent code.",
          "type": "string",
          "enum": [
            "space"
          ]
        }
      ]
    },
    "IndentWidth": {
      "description": "The size of a tab.",
      "type": "integer",
      "format": "uint8",
      "minimum": 1.0
    },
    "IsortOptions": {
      "type": "object",
      "properties": {
        "case-sensitive": {
          "description": "Sort imports taking into account case sensitivity.",
          "type": [
            "boolean",
            "null"
          ]
        },
        "classes": {
          "description": "An override list of tokens to always recognize as a Class for [`order-by-type`](#lint_isort_order-by-type) regardless of casing.",
          "type": [
            "array",
            "null"
          ],
          "items": {
            "type": "string"
          }
        },
        "combine-as-imports": {
          "description": "Combines as imports on the same line. See isort's [`combine-as-imports`](https://pycqa.github.io/isort/docs/configuration/options.html#combine-as-imports) option.",
          "type": [
            "boolean",
            "null"
          ]
        },
        "constants": {
          "description": "An override list of tokens to always recognize as a CONSTANT for [`order-by-type`](#lint_isort_order-by-type) regardless of casing.",
          "type": [
            "array",
            "null"
          ],
          "items": {
            "type": "string"
          }
        },
        "default-section": {
          "description": "Define a default section for any imports that don't fit into the specified [`section-order`](#lint_isort_section-order).",
          "anyOf": [
            {
              "$ref": "#/definitions/ImportSection"
            },
            {
              "type": "null"
            }
          ]
        },
        "detect-same-package": {
          "description": "Whether to automatically mark imports from within the same package as first-party. For example, when `detect-same-package = true`, then when analyzing files within the `foo` package, any imports from within the `foo` package will be considered first-party.\n\nThis heuristic is often unnecessary when `src` is configured to detect all first-party sources; however, if `src` is _not_ configured, this heuristic can be useful to detect first-party imports from _within_ (but not _across_) first-party packages.",
          "type": [
            "boolean",
            "null"
          ]
        },
        "extra-standard-library": {
          "description": "A list of modules to consider standard-library, in addition to those known to Ruff in advance.\n\nSupports glob patterns. For more information on the glob syntax, refer to the [`globset` documentation](https://docs.rs/globset/latest/globset/#syntax).",
          "type": [
            "array",
            "null"
          ],
          "items": {
            "type": "string"
          }
        },
        "force-single-line": {
          "description": "Forces all from imports to appear on their own line.",
          "type": [
            "boolean",
            "null"
          ]
        },
        "force-sort-within-sections": {
          "description": "Don't sort straight-style imports (like `import sys`) before from-style imports (like `from itertools import groupby`). Instead, sort the imports by module, independent of import style.",
          "type": [
            "boolean",
            "null"
          ]
        },
        "force-to-top": {
          "description": "Force specific imports to the top of their appropriate section.",
          "type": [
            "array",
            "null"
          ],
          "items": {
            "type": "string"
          }
        },
        "force-wrap-aliases": {
          "description": "Force `import from` statements with multiple members and at least one alias (e.g., `import A as B`) to wrap such that every line contains exactly one member. For example, this formatting would be retained, rather than condensing to a single line:\n\n```python from .utils import ( test_directory as test_directory, test_id as test_id ) ```\n\nNote that this setting is only effective when combined with `combine-as-imports = true`. When [`combine-as-imports`](#lint_isort_combine-as-imports) isn't enabled, every aliased `import from` will be given its own line, in which case, wrapping is not necessary.\n\nWhen using the formatter, ensure that [`format.skip-magic-trailing-comma`](#format_skip-magic-trailing-comma) is set to `false` (default) when enabling `force-wrap-aliases` to avoid that the formatter collapses members if they all fit on a single line.",
          "type": [
            "boolean",
            "null"
          ]
        },
        "forced-separate": {
          "description": "A list of modules to separate into auxiliary block(s) of imports, in the order specified.",
          "type": [
            "array",
            "null"
          ],
          "items": {
            "type": "string"
          }
        },
        "from-first": {
          "description": "Whether to place `import from` imports before straight imports when sorting.\n\nFor example, by default, imports will be sorted such that straight imports appear before `import from` imports, as in: ```python import os import sys from typing import List ```\n\nSetting `from-first = true` will instead sort such that `import from` imports appear before straight imports, as in: ```python from typing import List import os import sys ```",
          "type": [
            "boolean",
            "null"
          ]
        },
        "known-first-party": {
          "description": "A list of modules to consider first-party, regardless of whether they can be identified as such via introspection of the local filesystem.\n\nSupports glob patterns. For more information on the glob syntax, refer to the [`globset` documentation](https://docs.rs/globset/latest/globset/#syntax).",
          "type": [
            "array",
            "null"
          ],
          "items": {
            "type": "string"
          }
        },
        "known-local-folder": {
          "description": "A list of modules to consider being a local folder. Generally, this is reserved for relative imports (`from . import module`).\n\nSupports glob patterns. For more information on the glob syntax, refer to the [`globset` documentation](https://docs.rs/globset/latest/globset/#syntax).",
          "type": [
            "array",
            "null"
          ],
          "items": {
            "type": "string"
          }
        },
        "known-third-party": {
          "description": "A list of modules to consider third-party, regardless of whether they can be identified as such via introspection of the local filesystem.\n\nSupports glob patterns. For more information on the glob syntax, refer to the [`globset` documentation](https://docs.rs/globset/latest/globset/#syntax).",
          "type": [
            "array",
            "null"
          ],
          "items": {
            "type": "string"
          }
        },
        "length-sort": {
          "description": "Sort imports by their string length, such that shorter imports appear before longer imports. For example, by default, imports will be sorted alphabetically, as in: ```python import collections import os ```\n\nSetting `length-sort = true` will instead sort such that shorter imports appear before longer imports, as in: ```python import os import collections ```",
          "type": [
            "boolean",
            "null"
          ]
        },
        "length-sort-straight": {
          "description": "Sort straight imports by their string length. Similar to [`length-sort`](#lint_isort_length-sort), but applies only to straight imports and doesn't affect `from` imports.",
          "type": [
            "boolean",
            "null"
          ]
        },
        "lines-after-imports": {
          "description": "The number of blank lines to place after imports. Use `-1` for automatic determination.\n\nRuff uses at most one blank line after imports in typing stub files (files with `.pyi` extension) in accordance to the typing style recommendations ([source](https://typing.readthedocs.io/en/latest/guides/writing_stubs.html#blank-lines)).\n\nWhen using the formatter, only the values `-1`, `1`, and `2` are compatible because it enforces at least one empty and at most two empty lines after imports.",
          "type": [
            "integer",
            "null"
          ],
          "format": "int"
        },
        "lines-between-types": {
          "description": "The number of lines to place between \"direct\" and `import from` imports.\n\nWhen using the formatter, only the values `0` and `1` are compatible because it preserves up to one empty line after imports in nested blocks.",
          "type": [
            "integer",
            "null"
          ],
          "format": "uint",
          "minimum": 0.0
        },
        "no-lines-before": {
          "description": "A list of sections that should _not_ be delineated from the previous section via empty lines.",
          "type": [
            "array",
            "null"
          ],
          "items": {
            "$ref": "#/definitions/ImportSection"
          }
        },
        "no-sections": {
          "description": "Put all imports into the same section bucket.\n\nFor example, rather than separating standard library and third-party imports, as in: ```python import os import sys\n\nimport numpy import pandas ```\n\nSetting `no-sections = true` will instead group all imports into a single section: ```python import numpy import os import pandas import sys ```",
          "type": [
            "boolean",
            "null"
          ]
        },
        "order-by-type": {
          "description": "Order imports by type, which is determined by case, in addition to alphabetically.",
          "type": [
            "boolean",
            "null"
          ]
        },
        "relative-imports-order": {
          "description": "Whether to place \"closer\" imports (fewer `.` characters, most local) before \"further\" imports (more `.` characters, least local), or vice versa.\n\nThe default (\"furthest-to-closest\") is equivalent to isort's [`reverse-relative`](https://pycqa.github.io/isort/docs/configuration/options.html#reverse-relative) default (`reverse-relative = false`); setting this to \"closest-to-furthest\" is equivalent to isort's `reverse-relative = true`.",
          "anyOf": [
            {
              "$ref": "#/definitions/RelativeImportsOrder"
            },
            {
              "type": "null"
            }
          ]
        },
        "required-imports": {
          "description": "Add the specified import line to all files.",
          "type": [
            "array",
            "null"
          ],
          "items": {
            "$ref": "#/definitions/NameImports"
          }
        },
        "section-order": {
          "description": "Override in which order the sections should be output. Can be used to move custom sections.",
          "type": [
            "array",
            "null"
          ],
          "items": {
            "$ref": "#/definitions/ImportSection"
          }
        },
        "sections": {
          "description": "A list of mappings from section names to modules.\n\nBy default, imports are categorized according to their type (e.g., `future`, `third-party`, and so on). This setting allows you to group modules into custom sections, to augment or override the built-in sections.\n\nFor example, to group all testing utilities, you could create a `testing` section: ```toml testing = [\"pytest\", \"hypothesis\"] ```\n\nThe values in the list are treated as glob patterns. For example, to match all packages in the LangChain ecosystem (`langchain-core`, `langchain-openai`, etc.): ```toml langchain = [\"langchain-*\"] ```\n\nCustom sections should typically be inserted into the [`section-order`](#lint_isort_section-order) list to ensure that they're displayed as a standalone group and in the intended order, as in: ```toml section-order = [ \"future\", \"standard-library\", \"third-party\", \"first-party\", \"local-folder\", \"testing\" ] ```\n\nIf a custom section is omitted from [`section-order`](#lint_isort_section-order), imports in that section will be assigned to the [`default-section`](#lint_isort_default-section) (which defaults to `third-party`).",
          "type": [
            "object",
            "null"
          ],
          "additionalProperties": {
            "type": "array",
            "items": {
              "type": "string"
            }
          }
        },
        "single-line-exclusions": {
          "description": "One or more modules to exclude from the single line rule.",
          "type": [
            "array",
            "null"
          ],
          "items": {
            "type": "string"
          }
        },
        "split-on-trailing-comma": {
          "description": "If a comma is placed after the last member in a multi-line import, then the imports will never be folded into one line.\n\nSee isort's [`split-on-trailing-comma`](https://pycqa.github.io/isort/docs/configuration/options.html#split-on-trailing-comma) option.\n\nWhen using the formatter, ensure that [`format.skip-magic-trailing-comma`](#format_skip-magic-trailing-comma) is set to `false` (default) when enabling `split-on-trailing-comma` to avoid that the formatter removes the trailing commas.",
          "type": [
            "boolean",
            "null"
          ]
        },
        "variables": {
          "description": "An override list of tokens to always recognize as a var for [`order-by-type`](#lint_isort_order-by-type) regardless of casing.",
          "type": [
            "array",
            "null"
          ],
          "items": {
            "type": "string"
          }
        }
      },
      "additionalProperties": false
    },
    "LineEnding": {
      "oneOf": [
        {
          "description": "The newline style is detected automatically on a file per file basis. Files with mixed line endings will be converted to the first detected line ending. Defaults to [`LineEnding::Lf`] for a files that contain no line endings.",
          "type": "string",
          "enum": [
            "auto"
          ]
        },
        {
          "description": "Line endings will be converted to `\\n` as is common on Unix.",
          "type": "string",
          "enum": [
            "lf"
          ]
        },
        {
          "description": "Line endings will be converted to `\\r\\n` as is common on Windows.",
          "type": "string",
          "enum": [
            "cr-lf"
          ]
        },
        {
          "description": "Line endings will be converted to `\\n` on Unix and `\\r\\n` on Windows.",
          "type": "string",
          "enum": [
            "native"
          ]
        }
      ]
    },
    "LineLength": {
      "description": "The length of a line of text that is considered too long.\n\nThe allowed range of values is 1..=320",
      "type": "integer",
      "format": "uint16",
      "maximum": 320.0,
      "minimum": 1.0
    },
    "LineWidth": {
      "description": "The maximum visual width to which the formatter should try to limit a line.",
      "type": "integer",
      "format": "uint16",
      "minimum": 1.0
    },
    "LintOptions": {
      "description": "Configures how Ruff checks your code.\n\nOptions specified in the `lint` section take precedence over the deprecated top-level settings.",
      "type": "object",
      "properties": {
        "allowed-confusables": {
          "description": "A list of allowed \"confusable\" Unicode characters to ignore when enforcing `RUF001`, `RUF002`, and `RUF003`.",
          "type": [
            "array",
            "null"
          ],
          "items": {
            "type": "string",
            "maxLength": 1,
            "minLength": 1
          }
        },
        "dummy-variable-rgx": {
          "description": "A regular expression used to identify \"dummy\" variables, or those which should be ignored when enforcing (e.g.) unused-variable rules. The default expression matches `_`, `__`, and `_var`, but not `_var_`.",
          "type": [
            "string",
            "null"
          ]
        },
        "exclude": {
          "description": "A list of file patterns to exclude from linting in addition to the files excluded globally (see [`exclude`](#exclude), and [`extend-exclude`](#extend-exclude)).\n\nExclusions are based on globs, and can be either:\n\n- Single-path patterns, like `.mypy_cache` (to exclude any directory named `.mypy_cache` in the tree), `foo.py` (to exclude any file named `foo.py`), or `foo_*.py` (to exclude any file matching `foo_*.py` ). - Relative patterns, like `directory/foo.py` (to exclude that specific file) or `directory/*.py` (to exclude any Python files in `directory`). Note that these paths are relative to the project root (e.g., the directory containing your `pyproject.toml`).\n\nFor more information on the glob syntax, refer to the [`globset` documentation](https://docs.rs/globset/latest/globset/#syntax).",
          "type": [
            "array",
            "null"
          ],
          "items": {
            "type": "string"
          }
        },
        "explicit-preview-rules": {
          "description": "Whether to require exact codes to select preview rules. When enabled, preview rules will not be selected by prefixes — the full code of each preview rule will be required to enable the rule.",
          "type": [
            "boolean",
            "null"
          ]
        },
        "extend-fixable": {
          "description": "A list of rule codes or prefixes to consider fixable, in addition to those specified by [`fixable`](#lint_fixable).",
          "type": [
            "array",
            "null"
          ],
          "items": {
            "$ref": "#/definitions/RuleSelector"
          }
        },
        "extend-ignore": {
          "description": "A list of rule codes or prefixes to ignore, in addition to those specified by `ignore`.",
          "deprecated": true,
          "type": [
            "array",
            "null"
          ],
          "items": {
            "$ref": "#/definitions/RuleSelector"
          }
        },
        "extend-per-file-ignores": {
          "description": "A list of mappings from file pattern to rule codes or prefixes to exclude, in addition to any rules excluded by [`per-file-ignores`](#lint_per-file-ignores).",
          "type": [
            "object",
            "null"
          ],
          "additionalProperties": {
            "type": "array",
            "items": {
              "$ref": "#/definitions/RuleSelector"
            }
          }
        },
        "extend-safe-fixes": {
          "description": "A list of rule codes or prefixes for which unsafe fixes should be considered safe.",
          "type": [
            "array",
            "null"
          ],
          "items": {
            "$ref": "#/definitions/RuleSelector"
          }
        },
        "extend-select": {
          "description": "A list of rule codes or prefixes to enable, in addition to those specified by [`select`](#lint_select).",
          "type": [
            "array",
            "null"
          ],
          "items": {
            "$ref": "#/definitions/RuleSelector"
          }
        },
        "extend-unfixable": {
          "description": "A list of rule codes or prefixes to consider non-auto-fixable, in addition to those specified by [`unfixable`](#lint_unfixable).",
          "deprecated": true,
          "type": [
            "array",
            "null"
          ],
          "items": {
            "$ref": "#/definitions/RuleSelector"
          }
        },
        "extend-unsafe-fixes": {
          "description": "A list of rule codes or prefixes for which safe fixes should be considered unsafe.",
          "type": [
            "array",
            "null"
          ],
          "items": {
            "$ref": "#/definitions/RuleSelector"
          }
        },
        "external": {
          "description": "A list of rule codes or prefixes that are unsupported by Ruff, but should be preserved when (e.g.) validating `# noqa` directives. Useful for retaining `# noqa` directives that cover plugins not yet implemented by Ruff.",
          "type": [
            "array",
            "null"
          ],
          "items": {
            "type": "string"
          }
        },
        "fixable": {
          "description": "A list of rule codes or prefixes to consider fixable. By default, all rules are considered fixable.",
          "type": [
            "array",
            "null"
          ],
          "items": {
            "$ref": "#/definitions/RuleSelector"
          }
        },
        "flake8-annotations": {
          "description": "Options for the `flake8-annotations` plugin.",
          "anyOf": [
            {
              "$ref": "#/definitions/Flake8AnnotationsOptions"
            },
            {
              "type": "null"
            }
          ]
        },
        "flake8-bandit": {
          "description": "Options for the `flake8-bandit` plugin.",
          "anyOf": [
            {
              "$ref": "#/definitions/Flake8BanditOptions"
            },
            {
              "type": "null"
            }
          ]
        },
        "flake8-boolean-trap": {
          "description": "Options for the `flake8-boolean-trap` plugin.",
          "anyOf": [
            {
              "$ref": "#/definitions/Flake8BooleanTrapOptions"
            },
            {
              "type": "null"
            }
          ]
        },
        "flake8-bugbear": {
          "description": "Options for the `flake8-bugbear` plugin.",
          "anyOf": [
            {
              "$ref": "#/definitions/Flake8BugbearOptions"
            },
            {
              "type": "null"
            }
          ]
        },
        "flake8-builtins": {
          "description": "Options for the `flake8-builtins` plugin.",
          "anyOf": [
            {
              "$ref": "#/definitions/Flake8BuiltinsOptions"
            },
            {
              "type": "null"
            }
          ]
        },
        "flake8-comprehensions": {
          "description": "Options for the `flake8-comprehensions` plugin.",
          "anyOf": [
            {
              "$ref": "#/definitions/Flake8ComprehensionsOptions"
            },
            {
              "type": "null"
            }
          ]
        },
        "flake8-copyright": {
          "description": "Options for the `flake8-copyright` plugin.",
          "anyOf": [
            {
              "$ref": "#/definitions/Flake8CopyrightOptions"
            },
            {
              "type": "null"
            }
          ]
        },
        "flake8-errmsg": {
          "description": "Options for the `flake8-errmsg` plugin.",
          "anyOf": [
            {
              "$ref": "#/definitions/Flake8ErrMsgOptions"
            },
            {
              "type": "null"
            }
          ]
        },
        "flake8-gettext": {
          "description": "Options for the `flake8-gettext` plugin.",
          "anyOf": [
            {
              "$ref": "#/definitions/Flake8GetTextOptions"
            },
            {
              "type": "null"
            }
          ]
        },
        "flake8-implicit-str-concat": {
          "description": "Options for the `flake8-implicit-str-concat` plugin.",
          "anyOf": [
            {
              "$ref": "#/definitions/Flake8ImplicitStrConcatOptions"
            },
            {
              "type": "null"
            }
          ]
        },
        "flake8-import-conventions": {
          "description": "Options for the `flake8-import-conventions` plugin.",
          "anyOf": [
            {
              "$ref": "#/definitions/Flake8ImportConventionsOptions"
            },
            {
              "type": "null"
            }
          ]
        },
        "flake8-pytest-style": {
          "description": "Options for the `flake8-pytest-style` plugin.",
          "anyOf": [
            {
              "$ref": "#/definitions/Flake8PytestStyleOptions"
            },
            {
              "type": "null"
            }
          ]
        },
        "flake8-quotes": {
          "description": "Options for the `flake8-quotes` plugin.",
          "anyOf": [
            {
              "$ref": "#/definitions/Flake8QuotesOptions"
            },
            {
              "type": "null"
            }
          ]
        },
        "flake8-self": {
          "description": "Options for the `flake8_self` plugin.",
          "anyOf": [
            {
              "$ref": "#/definitions/Flake8SelfOptions"
            },
            {
              "type": "null"
            }
          ]
        },
        "flake8-tidy-imports": {
          "description": "Options for the `flake8-tidy-imports` plugin.",
          "anyOf": [
            {
              "$ref": "#/definitions/Flake8TidyImportsOptions"
            },
            {
              "type": "null"
            }
          ]
        },
        "flake8-type-checking": {
          "description": "Options for the `flake8-type-checking` plugin.",
          "anyOf": [
            {
              "$ref": "#/definitions/Flake8TypeCheckingOptions"
            },
            {
              "type": "null"
            }
          ]
        },
        "flake8-unused-arguments": {
          "description": "Options for the `flake8-unused-arguments` plugin.",
          "anyOf": [
            {
              "$ref": "#/definitions/Flake8UnusedArgumentsOptions"
            },
            {
              "type": "null"
            }
          ]
        },
        "ignore": {
          "description": "A list of rule codes or prefixes to ignore. Prefixes can specify exact rules (like `F841`), entire categories (like `F`), or anything in between.\n\nWhen breaking ties between enabled and disabled rules (via `select` and `ignore`, respectively), more specific prefixes override less specific prefixes.",
          "type": [
            "array",
            "null"
          ],
          "items": {
            "$ref": "#/definitions/RuleSelector"
          }
        },
        "ignore-init-module-imports": {
          "description": "Avoid automatically removing unused imports in `__init__.py` files. Such imports will still be flagged, but with a dedicated message suggesting that the import is either added to the module's `__all__` symbol, or re-exported with a redundant alias (e.g., `import os as os`).\n\nThis option is enabled by default, but you can opt-in to removal of imports via an unsafe fix.",
          "deprecated": true,
          "type": [
            "boolean",
            "null"
          ]
        },
        "isort": {
          "description": "Options for the `isort` plugin.",
          "anyOf": [
            {
              "$ref": "#/definitions/IsortOptions"
            },
            {
              "type": "null"
            }
          ]
        },
        "logger-objects": {
          "description": "A list of objects that should be treated equivalently to a `logging.Logger` object.\n\nThis is useful for ensuring proper diagnostics (e.g., to identify `logging` deprecations and other best-practices) for projects that re-export a `logging.Logger` object from a common module.\n\nFor example, if you have a module `logging_setup.py` with the following contents: ```python import logging\n\nlogger = logging.getLogger(__name__) ```\n\nAdding `\"logging_setup.logger\"` to `logger-objects` will ensure that `logging_setup.logger` is treated as a `logging.Logger` object when imported from other modules (e.g., `from logging_setup import logger`).",
          "type": [
            "array",
            "null"
          ],
          "items": {
            "type": "string"
          }
        },
        "mccabe": {
          "description": "Options for the `mccabe` plugin.",
          "anyOf": [
            {
              "$ref": "#/definitions/McCabeOptions"
            },
            {
              "type": "null"
            }
          ]
        },
        "pep8-naming": {
          "description": "Options for the `pep8-naming` plugin.",
          "anyOf": [
            {
              "$ref": "#/definitions/Pep8NamingOptions"
            },
            {
              "type": "null"
            }
          ]
        },
        "per-file-ignores": {
          "description": "A list of mappings from file pattern to rule codes or prefixes to exclude, when considering any matching files. An initial '!' negates the file pattern.",
          "type": [
            "object",
            "null"
          ],
          "additionalProperties": {
            "type": "array",
            "items": {
              "$ref": "#/definitions/RuleSelector"
            }
          }
        },
        "preview": {
          "description": "Whether to enable preview mode. When preview mode is enabled, Ruff will use unstable rules and fixes.",
          "type": [
            "boolean",
            "null"
          ]
        },
        "pycodestyle": {
          "description": "Options for the `pycodestyle` plugin.",
          "anyOf": [
            {
              "$ref": "#/definitions/PycodestyleOptions"
            },
            {
              "type": "null"
            }
          ]
        },
        "pydocstyle": {
          "description": "Options for the `pydocstyle` plugin.",
          "anyOf": [
            {
              "$ref": "#/definitions/PydocstyleOptions"
            },
            {
              "type": "null"
            }
          ]
        },
        "pyflakes": {
          "description": "Options for the `pyflakes` plugin.",
          "anyOf": [
            {
              "$ref": "#/definitions/PyflakesOptions"
            },
            {
              "type": "null"
            }
          ]
        },
        "pylint": {
          "description": "Options for the `pylint` plugin.",
          "anyOf": [
            {
              "$ref": "#/definitions/PylintOptions"
            },
            {
              "type": "null"
            }
          ]
        },
        "pyupgrade": {
          "description": "Options for the `pyupgrade` plugin.",
          "anyOf": [
            {
              "$ref": "#/definitions/PyUpgradeOptions"
            },
            {
              "type": "null"
            }
          ]
        },
        "ruff": {
          "description": "Options for the `ruff` plugin",
          "anyOf": [
            {
              "$ref": "#/definitions/RuffOptions"
            },
            {
              "type": "null"
            }
          ]
        },
        "select": {
          "description": "A list of rule codes or prefixes to enable. Prefixes can specify exact rules (like `F841`), entire categories (like `F`), or anything in between.\n\nWhen breaking ties between enabled and disabled rules (via `select` and `ignore`, respectively), more specific prefixes override less specific prefixes.",
          "type": [
            "array",
            "null"
          ],
          "items": {
            "$ref": "#/definitions/RuleSelector"
          }
        },
        "task-tags": {
          "description": "A list of task tags to recognize (e.g., \"TODO\", \"FIXME\", \"XXX\").\n\nComments starting with these tags will be ignored by commented-out code detection (`ERA`), and skipped by line-length rules (`E501`) if [`ignore-overlong-task-comments`](#lint_pycodestyle_ignore-overlong-task-comments) is set to `true`.",
          "type": [
            "array",
            "null"
          ],
          "items": {
            "type": "string"
          }
        },
        "typing-modules": {
          "description": "A list of modules whose exports should be treated equivalently to members of the `typing` module.\n\nThis is useful for ensuring proper type annotation inference for projects that re-export `typing` and `typing_extensions` members from a compatibility module. If omitted, any members imported from modules apart from `typing` and `typing_extensions` will be treated as ordinary Python objects.",
          "type": [
            "array",
            "null"
          ],
          "items": {
            "type": "string"
          }
        },
        "unfixable": {
          "description": "A list of rule codes or prefixes to consider non-fixable.",
          "type": [
            "array",
            "null"
          ],
          "items": {
            "$ref": "#/definitions/RuleSelector"
          }
        }
      },
      "additionalProperties": false
    },
    "McCabeOptions": {
      "type": "object",
      "properties": {
        "max-complexity": {
          "description": "The maximum McCabe complexity to allow before triggering `C901` errors.",
          "type": [
            "integer",
            "null"
          ],
          "format": "uint",
          "minimum": 0.0
        }
      },
      "additionalProperties": false
    },
    "NameImports": {
      "type": "string"
    },
    "OutputFormat": {
      "type": "string",
      "enum": [
        "concise",
        "full",
        "json",
        "json-lines",
        "junit",
        "grouped",
        "github",
        "gitlab",
        "pylint",
        "rdjson",
        "azure",
        "sarif"
      ]
    },
    "ParametrizeNameType": {
      "type": "string",
      "enum": [
        "csv",
        "tuple",
        "list"
      ]
    },
    "ParametrizeValuesRowType": {
      "type": "string",
      "enum": [
        "tuple",
        "list"
      ]
    },
    "ParametrizeValuesType": {
      "type": "string",
      "enum": [
        "tuple",
        "list"
      ]
    },
    "Pep8NamingOptions": {
      "type": "object",
      "properties": {
        "classmethod-decorators": {
          "description": "A list of decorators that, when applied to a method, indicate that the method should be treated as a class method (in addition to the builtin `@classmethod`).\n\nFor example, Ruff will expect that any method decorated by a decorator in this list takes a `cls` argument as its first argument.\n\nExpects to receive a list of fully-qualified names (e.g., `pydantic.validator`, rather than `validator`) or alternatively a plain name which is then matched against the last segment in case the decorator itself consists of a dotted name.",
          "type": [
            "array",
            "null"
          ],
          "items": {
            "type": "string"
          }
        },
        "extend-ignore-names": {
          "description": "Additional names (or patterns) to ignore when considering `pep8-naming` violations, in addition to those included in [`ignore-names`](#lint_pep8-naming_ignore-names).\n\nSupports glob patterns. For example, to ignore all names starting with `test_` or ending with `_test`, you could use `ignore-names = [\"test_*\", \"*_test\"]`. For more information on the glob syntax, refer to the [`globset` documentation](https://docs.rs/globset/latest/globset/#syntax).",
          "type": [
            "array",
            "null"
          ],
          "items": {
            "type": "string"
          }
        },
        "ignore-names": {
          "description": "A list of names (or patterns) to ignore when considering `pep8-naming` violations.\n\nSupports glob patterns. For example, to ignore all names starting with `test_` or ending with `_test`, you could use `ignore-names = [\"test_*\", \"*_test\"]`. For more information on the glob syntax, refer to the [`globset` documentation](https://docs.rs/globset/latest/globset/#syntax).",
          "type": [
            "array",
            "null"
          ],
          "items": {
            "type": "string"
          }
        },
        "staticmethod-decorators": {
          "description": "A list of decorators that, when applied to a method, indicate that the method should be treated as a static method (in addition to the builtin `@staticmethod`).\n\nFor example, Ruff will expect that any method decorated by a decorator in this list has no `self` or `cls` argument.\n\nExpects to receive a list of fully-qualified names (e.g., `belay.Device.teardown`, rather than `teardown`) or alternatively a plain name which is then matched against the last segment in case the decorator itself consists of a dotted name.",
          "type": [
            "array",
            "null"
          ],
          "items": {
            "type": "string"
          }
        }
      },
      "additionalProperties": false
    },
    "PyUpgradeOptions": {
      "type": "object",
      "properties": {
        "keep-runtime-typing": {
          "description": "Whether to avoid [PEP 585](https://peps.python.org/pep-0585/) (`List[int]` -> `list[int]`) and [PEP 604](https://peps.python.org/pep-0604/) (`Union[str, int]` -> `str | int`) rewrites even if a file imports `from __future__ import annotations`.\n\nThis setting is only applicable when the target Python version is below 3.9 and 3.10 respectively, and is most commonly used when working with libraries like Pydantic and FastAPI, which rely on the ability to parse type annotations at runtime. The use of `from __future__ import annotations` causes Python to treat the type annotations as strings, which typically allows for the use of language features that appear in later Python versions but are not yet supported by the current version (e.g., `str | int`). However, libraries that rely on runtime type annotations will break if the annotations are incompatible with the current Python version.\n\nFor example, while the following is valid Python 3.8 code due to the presence of `from __future__ import annotations`, the use of `str | int` prior to Python 3.10 will cause Pydantic to raise a `TypeError` at runtime:\n\n```python from __future__ import annotations\n\nimport pydantic\n\nclass Foo(pydantic.BaseModel): bar: str | int ```",
          "type": [
            "boolean",
            "null"
          ]
        }
      },
      "additionalProperties": false
    },
    "PycodestyleOptions": {
      "type": "object",
      "properties": {
        "ignore-overlong-task-comments": {
          "description": "Whether line-length violations (`E501`) should be triggered for comments starting with [`task-tags`](#lint_task-tags) (by default: \"TODO\", \"FIXME\", and \"XXX\").",
          "type": [
            "boolean",
            "null"
          ]
        },
        "max-doc-length": {
          "description": "The maximum line length to allow for [`doc-line-too-long`](https://docs.astral.sh/ruff/rules/doc-line-too-long/) violations within documentation (`W505`), including standalone comments. By default, this is set to `null` which disables reporting violations.\n\nThe length is determined by the number of characters per line, except for lines containing Asian characters or emojis. For these lines, the [unicode width](https://unicode.org/reports/tr11/) of each character is added up to determine the length.\n\nSee the [`doc-line-too-long`](https://docs.astral.sh/ruff/rules/doc-line-too-long/) rule for more information.",
          "anyOf": [
            {
              "$ref": "#/definitions/LineLength"
            },
            {
              "type": "null"
            }
          ]
        },
        "max-line-length": {
          "description": "The maximum line length to allow for [`line-too-long`](https://docs.astral.sh/ruff/rules/line-too-long/) violations. By default, this is set to the value of the [`line-length`](#line-length) option.\n\nUse this option when you want to detect extra-long lines that the formatter can't automatically split by setting `pycodestyle.line-length` to a value larger than [`line-length`](#line-length).\n\n```toml # The formatter wraps lines at a length of 88. line-length = 88\n\n[pycodestyle] # E501 reports lines that exceed the length of 100. max-line-length = 100 ```\n\nThe length is determined by the number of characters per line, except for lines containing East Asian characters or emojis. For these lines, the [unicode width](https://unicode.org/reports/tr11/) of each character is added up to determine the length.\n\nSee the [`line-too-long`](https://docs.astral.sh/ruff/rules/line-too-long/) rule for more information.",
          "anyOf": [
            {
              "$ref": "#/definitions/LineLength"
            },
            {
              "type": "null"
            }
          ]
        }
      },
      "additionalProperties": false
    },
    "PydocstyleOptions": {
      "type": "object",
      "properties": {
        "convention": {
          "description": "Whether to use Google-style, NumPy-style conventions, or the [PEP 257](https://peps.python.org/pep-0257/) defaults when analyzing docstring sections.\n\nEnabling a convention will disable all rules that are not included in the specified convention. As such, the intended workflow is to enable a convention and then selectively enable or disable any additional rules on top of it.\n\nFor example, to use Google-style conventions but avoid requiring documentation for every function parameter:\n\n```toml [tool.ruff.lint] # Enable all `pydocstyle` rules, limiting to those that adhere to the # Google convention via `convention = \"google\"`, below. select = [\"D\"]\n\n# On top of the Google convention, disable `D417`, which requires # documentation for every function parameter. ignore = [\"D417\"]\n\n[tool.ruff.lint.pydocstyle] convention = \"google\" ```\n\nTo enable an additional rule that's excluded from the convention, select the desired rule via its fully qualified rule code (e.g., `D400` instead of `D4` or `D40`):\n\n```toml [tool.ruff.lint] # Enable D400 on top of the Google convention. extend-select = [\"D400\"]\n\n[tool.ruff.lint.pydocstyle] convention = \"google\" ```",
          "anyOf": [
            {
              "$ref": "#/definitions/Convention"
            },
            {
              "type": "null"
            }
          ]
        },
        "ignore-decorators": {
          "description": "Ignore docstrings for functions or methods decorated with the specified fully-qualified decorators.",
          "type": [
            "array",
            "null"
          ],
          "items": {
            "type": "string"
          }
        },
        "property-decorators": {
          "description": "A list of decorators that, when applied to a method, indicate that the method should be treated as a property (in addition to the builtin `@property` and standard-library `@functools.cached_property`).\n\nFor example, Ruff will expect that any method decorated by a decorator in this list can use a non-imperative summary line.",
          "type": [
            "array",
            "null"
          ],
          "items": {
            "type": "string"
          }
        }
      },
      "additionalProperties": false
    },
    "PyflakesOptions": {
      "type": "object",
      "properties": {
        "allowed-unused-imports": {
          "description": "A list of modules to ignore when considering unused imports.\n\nUsed to prevent violations for specific modules that are known to have side effects on import (e.g., `hvplot.pandas`).\n\nModules in this list are expected to be fully-qualified names (e.g., `hvplot.pandas`). Any submodule of a given module will also be ignored (e.g., given `hvplot`, `hvplot.pandas` will also be ignored).",
          "type": [
            "array",
            "null"
          ],
          "items": {
            "type": "string"
          }
        },
        "extend-generics": {
          "description": "Additional functions or classes to consider generic, such that any subscripts should be treated as type annotation (e.g., `ForeignKey` in `django.db.models.ForeignKey[\"User\"]`.\n\nExpects to receive a list of fully-qualified names (e.g., `django.db.models.ForeignKey`, rather than `ForeignKey`).",
          "type": [
            "array",
            "null"
          ],
          "items": {
            "type": "string"
          }
        }
      },
      "additionalProperties": false
    },
    "PylintOptions": {
      "type": "object",
      "properties": {
        "allow-dunder-method-names": {
          "description": "Dunder methods name to allow, in addition to the default set from the Python standard library (see `PLW3201`).",
          "type": [
            "array",
            "null"
          ],
          "items": {
            "type": "string"
          },
          "uniqueItems": true
        },
        "allow-magic-value-types": {
          "description": "Constant types to ignore when used as \"magic values\" (see `PLR2004`).",
          "type": [
            "array",
            "null"
          ],
          "items": {
            "$ref": "#/definitions/ConstantType"
          }
        },
        "max-args": {
          "description": "Maximum number of arguments allowed for a function or method definition (see `PLR0913`).",
          "type": [
            "integer",
            "null"
          ],
          "format": "uint",
          "minimum": 0.0
        },
        "max-bool-expr": {
          "description": "Maximum number of Boolean expressions allowed within a single `if` statement (see `PLR0916`).",
          "type": [
            "integer",
            "null"
          ],
          "format": "uint",
          "minimum": 0.0
        },
        "max-branches": {
          "description": "Maximum number of branches allowed for a function or method body (see `PLR0912`).",
          "type": [
            "integer",
            "null"
          ],
          "format": "uint",
          "minimum": 0.0
        },
        "max-locals": {
          "description": "Maximum number of local variables allowed for a function or method body (see `PLR0914`).",
          "type": [
            "integer",
            "null"
          ],
          "format": "uint",
          "minimum": 0.0
        },
        "max-nested-blocks": {
          "description": "Maximum number of nested blocks allowed within a function or method body (see `PLR1702`).",
          "type": [
            "integer",
            "null"
          ],
          "format": "uint",
          "minimum": 0.0
        },
        "max-positional-args": {
          "description": "Maximum number of positional arguments allowed for a function or method definition (see `PLR0917`).\n\nIf not specified, defaults to the value of `max-args`.",
          "type": [
            "integer",
            "null"
          ],
          "format": "uint",
          "minimum": 0.0
        },
        "max-public-methods": {
          "description": "Maximum number of public methods allowed for a class (see `PLR0904`).",
          "type": [
            "integer",
            "null"
          ],
          "format": "uint",
          "minimum": 0.0
        },
        "max-returns": {
          "description": "Maximum number of return statements allowed for a function or method body (see `PLR0911`)",
          "type": [
            "integer",
            "null"
          ],
          "format": "uint",
          "minimum": 0.0
        },
        "max-statements": {
          "description": "Maximum number of statements allowed for a function or method body (see `PLR0915`).",
          "type": [
            "integer",
            "null"
          ],
          "format": "uint",
          "minimum": 0.0
        }
      },
      "additionalProperties": false
    },
    "PythonVersion": {
      "type": "string",
      "enum": [
        "py37",
        "py38",
        "py39",
        "py310",
        "py311",
        "py312",
        "py313"
      ]
    },
    "Quote": {
      "oneOf": [
        {
          "description": "Use double quotes.",
          "type": "string",
          "enum": [
            "double"
          ]
        },
        {
          "description": "Use single quotes.",
          "type": "string",
          "enum": [
            "single"
          ]
        }
      ]
    },
    "QuoteStyle": {
      "type": "string",
      "enum": [
        "single",
        "double",
        "preserve"
      ]
    },
    "RelativeImportsOrder": {
      "oneOf": [
        {
          "description": "Place \"closer\" imports (fewer `.` characters, most local) before \"further\" imports (more `.` characters, least local).",
          "type": "string",
          "enum": [
            "closest-to-furthest"
          ]
        },
        {
          "description": "Place \"further\" imports (more `.` characters, least local) imports before \"closer\" imports (fewer `.` characters, most local).",
          "type": "string",
          "enum": [
            "furthest-to-closest"
          ]
        }
      ]
    },
    "RequiredVersion": {
      "type": "string"
    },
    "RuffOptions": {
      "type": "object",
      "properties": {
        "extend-markup-names": {
          "description": "A list of additional callable names that behave like [`markupsafe.Markup`].\n\nExpects to receive a list of fully-qualified names (e.g., `webhelpers.html.literal`, rather than `literal`).\n\n[markupsafe.Markup]: https://markupsafe.palletsprojects.com/en/stable/escaping/#markupsafe.Markup",
          "type": [
            "array",
            "null"
          ],
          "items": {
            "type": "string"
          }
        },
        "parenthesize-tuple-in-subscript": {
          "description": "Whether to prefer accessing items keyed by tuples with parentheses around the tuple (see `RUF031`).",
          "type": [
            "boolean",
            "null"
          ]
        }
      },
      "additionalProperties": false
    },
    "RuleSelector": {
      "type": "string",
      "enum": [
        "A",
        "A0",
        "A00",
        "A001",
        "A002",
        "A003",
        "A004",
        "A005",
        "A006",
        "AIR",
        "AIR0",
        "AIR00",
        "AIR001",
        "AIR3",
        "AIR30",
        "AIR301",
        "ALL",
        "ANN",
        "ANN0",
        "ANN00",
        "ANN001",
        "ANN002",
        "ANN003",
        "ANN2",
        "ANN20",
        "ANN201",
        "ANN202",
        "ANN204",
        "ANN205",
        "ANN206",
        "ANN4",
        "ANN40",
        "ANN401",
        "ARG",
        "ARG0",
        "ARG00",
        "ARG001",
        "ARG002",
        "ARG003",
        "ARG004",
        "ARG005",
        "ASYNC",
        "ASYNC1",
        "ASYNC10",
        "ASYNC100",
        "ASYNC105",
        "ASYNC109",
        "ASYNC11",
        "ASYNC110",
        "ASYNC115",
        "ASYNC116",
        "ASYNC2",
        "ASYNC21",
        "ASYNC210",
        "ASYNC22",
        "ASYNC220",
        "ASYNC221",
        "ASYNC222",
        "ASYNC23",
        "ASYNC230",
        "ASYNC25",
        "ASYNC251",
        "B",
        "B0",
        "B00",
        "B002",
        "B003",
        "B004",
        "B005",
        "B006",
        "B007",
        "B008",
        "B009",
        "B01",
        "B010",
        "B011",
        "B012",
        "B013",
        "B014",
        "B015",
        "B016",
        "B017",
        "B018",
        "B019",
        "B02",
        "B020",
        "B021",
        "B022",
        "B023",
        "B024",
        "B025",
        "B026",
        "B027",
        "B028",
        "B029",
        "B03",
        "B030",
        "B031",
        "B032",
        "B033",
        "B034",
        "B035",
        "B039",
        "B9",
        "B90",
        "B901",
        "B904",
        "B905",
        "B909",
        "BLE",
        "BLE0",
        "BLE00",
        "BLE001",
        "C",
        "C4",
        "C40",
        "C400",
        "C401",
        "C402",
        "C403",
        "C404",
        "C405",
        "C406",
        "C408",
        "C409",
        "C41",
        "C410",
        "C411",
        "C413",
        "C414",
        "C415",
        "C416",
        "C417",
        "C418",
        "C419",
        "C42",
        "C420",
        "C9",
        "C90",
        "C901",
        "COM",
        "COM8",
        "COM81",
        "COM812",
        "COM818",
        "COM819",
        "CPY",
        "CPY0",
        "CPY00",
        "CPY001",
        "D",
        "D1",
        "D10",
        "D100",
        "D101",
        "D102",
        "D103",
        "D104",
        "D105",
        "D106",
        "D107",
        "D2",
        "D20",
        "D200",
        "D201",
        "D202",
        "D203",
        "D204",
        "D205",
        "D206",
        "D207",
        "D208",
        "D209",
        "D21",
        "D210",
        "D211",
        "D212",
        "D213",
        "D214",
        "D215",
        "D3",
        "D30",
        "D300",
        "D301",
        "D4",
        "D40",
        "D400",
        "D401",
        "D402",
        "D403",
        "D404",
        "D405",
        "D406",
        "D407",
        "D408",
        "D409",
        "D41",
        "D410",
        "D411",
        "D412",
        "D413",
        "D414",
        "D415",
        "D416",
        "D417",
        "D418",
        "D419",
        "DJ",
        "DJ0",
        "DJ00",
        "DJ001",
        "DJ003",
        "DJ006",
        "DJ007",
        "DJ008",
        "DJ01",
        "DJ012",
        "DJ013",
        "DOC",
        "DOC2",
        "DOC20",
        "DOC201",
        "DOC202",
        "DOC4",
        "DOC40",
        "DOC402",
        "DOC403",
        "DOC5",
        "DOC50",
        "DOC501",
        "DOC502",
        "DTZ",
        "DTZ0",
        "DTZ00",
        "DTZ001",
        "DTZ002",
        "DTZ003",
        "DTZ004",
        "DTZ005",
        "DTZ006",
        "DTZ007",
        "DTZ01",
        "DTZ011",
        "DTZ012",
        "DTZ9",
        "DTZ90",
        "DTZ901",
        "E",
        "E1",
        "E10",
        "E101",
        "E11",
        "E111",
        "E112",
        "E113",
        "E114",
        "E115",
        "E116",
        "E117",
        "E2",
        "E20",
        "E201",
        "E202",
        "E203",
        "E204",
        "E21",
        "E211",
        "E22",
        "E221",
        "E222",
        "E223",
        "E224",
        "E225",
        "E226",
        "E227",
        "E228",
        "E23",
        "E231",
        "E24",
        "E241",
        "E242",
        "E25",
        "E251",
        "E252",
        "E26",
        "E261",
        "E262",
        "E265",
        "E266",
        "E27",
        "E271",
        "E272",
        "E273",
        "E274",
        "E275",
        "E3",
        "E30",
        "E301",
        "E302",
        "E303",
        "E304",
        "E305",
        "E306",
        "E4",
        "E40",
        "E401",
        "E402",
        "E5",
        "E50",
        "E501",
        "E502",
        "E7",
        "E70",
        "E701",
        "E702",
        "E703",
        "E71",
        "E711",
        "E712",
        "E713",
        "E714",
        "E72",
        "E721",
        "E722",
        "E73",
        "E731",
        "E74",
        "E741",
        "E742",
        "E743",
        "E9",
        "E90",
        "E902",
        "EM",
        "EM1",
        "EM10",
        "EM101",
        "EM102",
        "EM103",
        "ERA",
        "ERA0",
        "ERA00",
        "ERA001",
        "EXE",
        "EXE0",
        "EXE00",
        "EXE001",
        "EXE002",
        "EXE003",
        "EXE004",
        "EXE005",
        "F",
        "F4",
        "F40",
        "F401",
        "F402",
        "F403",
        "F404",
        "F405",
        "F406",
        "F407",
        "F5",
        "F50",
        "F501",
        "F502",
        "F503",
        "F504",
        "F505",
        "F506",
        "F507",
        "F508",
        "F509",
        "F52",
        "F521",
        "F522",
        "F523",
        "F524",
        "F525",
        "F54",
        "F541",
        "F6",
        "F60",
        "F601",
        "F602",
        "F62",
        "F621",
        "F622",
        "F63",
        "F631",
        "F632",
        "F633",
        "F634",
        "F7",
        "F70",
        "F701",
        "F702",
        "F704",
        "F706",
        "F707",
        "F72",
        "F722",
        "F8",
        "F81",
        "F811",
        "F82",
        "F821",
        "F822",
        "F823",
        "F84",
        "F841",
        "F842",
        "F9",
        "F90",
        "F901",
        "FA",
        "FA1",
        "FA10",
        "FA100",
        "FA102",
        "FAST",
        "FAST0",
        "FAST00",
        "FAST001",
        "FAST002",
        "FAST003",
        "FBT",
        "FBT0",
        "FBT00",
        "FBT001",
        "FBT002",
        "FBT003",
        "FIX",
        "FIX0",
        "FIX00",
        "FIX001",
        "FIX002",
        "FIX003",
        "FIX004",
        "FLY",
        "FLY0",
        "FLY00",
        "FLY002",
        "FURB",
        "FURB1",
        "FURB10",
        "FURB101",
        "FURB103",
        "FURB105",
        "FURB11",
        "FURB110",
        "FURB113",
        "FURB116",
        "FURB118",
        "FURB12",
        "FURB129",
        "FURB13",
        "FURB131",
        "FURB132",
        "FURB136",
        "FURB14",
        "FURB140",
        "FURB142",
        "FURB145",
        "FURB148",
        "FURB15",
        "FURB152",
        "FURB154",
        "FURB156",
        "FURB157",
        "FURB16",
        "FURB161",
        "FURB163",
        "FURB164",
        "FURB166",
        "FURB167",
        "FURB168",
        "FURB169",
        "FURB17",
        "FURB171",
        "FURB177",
        "FURB18",
        "FURB180",
        "FURB181",
        "FURB187",
        "FURB188",
        "FURB189",
        "FURB19",
        "FURB192",
        "G",
        "G0",
        "G00",
        "G001",
        "G002",
        "G003",
        "G004",
        "G01",
        "G010",
        "G1",
        "G10",
        "G101",
        "G2",
        "G20",
        "G201",
        "G202",
        "I",
        "I0",
        "I00",
        "I001",
        "I002",
        "ICN",
        "ICN0",
        "ICN00",
        "ICN001",
        "ICN002",
        "ICN003",
        "INP",
        "INP0",
        "INP00",
        "INP001",
        "INT",
        "INT0",
        "INT00",
        "INT001",
        "INT002",
        "INT003",
        "ISC",
        "ISC0",
        "ISC00",
        "ISC001",
        "ISC002",
        "ISC003",
        "LOG",
        "LOG0",
        "LOG00",
        "LOG001",
        "LOG002",
        "LOG007",
        "LOG009",
        "LOG01",
        "LOG015",
        "N",
        "N8",
        "N80",
        "N801",
        "N802",
        "N803",
        "N804",
        "N805",
        "N806",
        "N807",
        "N81",
        "N811",
        "N812",
        "N813",
        "N814",
        "N815",
        "N816",
        "N817",
        "N818",
        "N9",
        "N99",
        "N999",
        "NPY",
        "NPY0",
        "NPY00",
        "NPY001",
        "NPY002",
        "NPY003",
        "NPY2",
        "NPY20",
        "NPY201",
        "PD",
        "PD0",
        "PD00",
        "PD002",
        "PD003",
        "PD004",
        "PD007",
        "PD008",
        "PD009",
        "PD01",
        "PD010",
        "PD011",
        "PD012",
        "PD013",
        "PD015",
        "PD1",
        "PD10",
        "PD101",
        "PD9",
        "PD90",
        "PD901",
        "PERF",
        "PERF1",
        "PERF10",
        "PERF101",
        "PERF102",
        "PERF2",
        "PERF20",
        "PERF203",
        "PERF4",
        "PERF40",
        "PERF401",
        "PERF402",
        "PERF403",
        "PGH",
        "PGH0",
        "PGH00",
        "PGH003",
        "PGH004",
        "PGH005",
        "PIE",
        "PIE7",
        "PIE79",
        "PIE790",
        "PIE794",
        "PIE796",
        "PIE8",
        "PIE80",
        "PIE800",
        "PIE804",
        "PIE807",
        "PIE808",
        "PIE81",
        "PIE810",
        "PL",
        "PLC",
        "PLC0",
        "PLC01",
        "PLC010",
        "PLC0105",
        "PLC013",
        "PLC0131",
        "PLC0132",
        "PLC02",
        "PLC020",
        "PLC0205",
        "PLC0206",
        "PLC0208",
        "PLC04",
        "PLC041",
        "PLC0414",
        "PLC0415",
        "PLC1",
        "PLC18",
        "PLC180",
        "PLC1802",
        "PLC19",
        "PLC190",
        "PLC1901",
        "PLC2",
        "PLC24",
        "PLC240",
        "PLC2401",
        "PLC2403",
        "PLC27",
        "PLC270",
        "PLC2701",
        "PLC28",
        "PLC280",
        "PLC2801",
        "PLC3",
        "PLC30",
        "PLC300",
        "PLC3002",
        "PLE",
        "PLE0",
        "PLE01",
        "PLE010",
        "PLE0100",
        "PLE0101",
        "PLE011",
        "PLE0115",
        "PLE0116",
        "PLE0117",
        "PLE0118",
        "PLE02",
        "PLE023",
        "PLE0237",
        "PLE024",
        "PLE0241",
        "PLE03",
        "PLE030",
        "PLE0302",
        "PLE0303",
        "PLE0304",
        "PLE0305",
        "PLE0307",
        "PLE0308",
        "PLE0309",
        "PLE06",
        "PLE060",
        "PLE0604",
        "PLE0605",
        "PLE064",
        "PLE0643",
        "PLE07",
        "PLE070",
        "PLE0704",
        "PLE1",
        "PLE11",
        "PLE113",
        "PLE1132",
        "PLE114",
        "PLE1141",
        "PLE1142",
        "PLE12",
        "PLE120",
        "PLE1205",
        "PLE1206",
        "PLE13",
        "PLE130",
        "PLE1300",
        "PLE1307",
        "PLE131",
        "PLE1310",
        "PLE15",
        "PLE150",
        "PLE1507",
        "PLE151",
        "PLE1519",
        "PLE152",
        "PLE1520",
        "PLE17",
        "PLE170",
        "PLE1700",
        "PLE2",
        "PLE25",
        "PLE250",
        "PLE2502",
        "PLE251",
        "PLE2510",
        "PLE2512",
        "PLE2513",
        "PLE2514",
        "PLE2515",
        "PLE4",
        "PLE47",
        "PLE470",
        "PLE4703",
        "PLR",
        "PLR0",
        "PLR01",
        "PLR012",
        "PLR0124",
        "PLR013",
        "PLR0133",
        "PLR02",
        "PLR020",
        "PLR0202",
        "PLR0203",
        "PLR0206",
        "PLR04",
        "PLR040",
        "PLR0402",
        "PLR09",
        "PLR090",
        "PLR0904",
        "PLR091",
        "PLR0911",
        "PLR0912",
        "PLR0913",
        "PLR0914",
        "PLR0915",
        "PLR0916",
        "PLR0917",
        "PLR1",
        "PLR17",
        "PLR170",
        "PLR1702",
        "PLR1704",
        "PLR171",
        "PLR1711",
        "PLR1714",
        "PLR1716",
        "PLR172",
        "PLR1722",
        "PLR173",
        "PLR1730",
        "PLR1733",
        "PLR1736",
        "PLR2",
        "PLR20",
        "PLR200",
        "PLR2004",
        "PLR204",
        "PLR2044",
        "PLR5",
        "PLR55",
        "PLR550",
        "PLR5501",
        "PLR6",
        "PLR61",
        "PLR610",
        "PLR6104",
        "PLR62",
        "PLR620",
        "PLR6201",
        "PLR63",
        "PLR630",
        "PLR6301",
        "PLW",
        "PLW0",
        "PLW01",
        "PLW010",
        "PLW0108",
        "PLW012",
        "PLW0120",
        "PLW0127",
        "PLW0128",
        "PLW0129",
        "PLW013",
        "PLW0131",
        "PLW0133",
        "PLW017",
        "PLW0177",
        "PLW02",
        "PLW021",
        "PLW0211",
        "PLW024",
        "PLW0245",
        "PLW04",
        "PLW040",
        "PLW0406",
        "PLW06",
        "PLW060",
        "PLW0602",
        "PLW0603",
        "PLW0604",
        "PLW064",
        "PLW0642",
        "PLW07",
        "PLW071",
        "PLW0711",
        "PLW1",
        "PLW15",
        "PLW150",
        "PLW1501",
        "PLW1507",
        "PLW1508",
        "PLW1509",
        "PLW151",
        "PLW1510",
        "PLW1514",
        "PLW16",
        "PLW164",
        "PLW1641",
        "PLW2",
        "PLW21",
        "PLW210",
        "PLW2101",
        "PLW29",
        "PLW290",
        "PLW2901",
        "PLW3",
        "PLW32",
        "PLW320",
        "PLW3201",
        "PLW33",
        "PLW330",
        "PLW3301",
        "PT",
        "PT0",
        "PT00",
        "PT001",
        "PT002",
        "PT003",
        "PT006",
        "PT007",
        "PT008",
        "PT009",
        "PT01",
        "PT010",
        "PT011",
        "PT012",
        "PT013",
        "PT014",
        "PT015",
        "PT016",
        "PT017",
        "PT018",
        "PT019",
        "PT02",
        "PT020",
        "PT021",
        "PT022",
        "PT023",
        "PT024",
        "PT025",
        "PT026",
        "PT027",
        "PTH",
        "PTH1",
        "PTH10",
        "PTH100",
        "PTH101",
        "PTH102",
        "PTH103",
        "PTH104",
        "PTH105",
        "PTH106",
        "PTH107",
        "PTH108",
        "PTH109",
        "PTH11",
        "PTH110",
        "PTH111",
        "PTH112",
        "PTH113",
        "PTH114",
        "PTH115",
        "PTH116",
        "PTH117",
        "PTH118",
        "PTH119",
        "PTH12",
        "PTH120",
        "PTH121",
        "PTH122",
        "PTH123",
        "PTH124",
        "PTH2",
        "PTH20",
        "PTH201",
        "PTH202",
        "PTH203",
        "PTH204",
        "PTH205",
        "PTH206",
        "PTH207",
        "PTH208",
        "PYI",
        "PYI0",
        "PYI00",
        "PYI001",
        "PYI002",
        "PYI003",
        "PYI004",
        "PYI005",
        "PYI006",
        "PYI007",
        "PYI008",
        "PYI009",
        "PYI01",
        "PYI010",
        "PYI011",
        "PYI012",
        "PYI013",
        "PYI014",
        "PYI015",
        "PYI016",
        "PYI017",
        "PYI018",
        "PYI019",
        "PYI02",
        "PYI020",
        "PYI021",
        "PYI024",
        "PYI025",
        "PYI026",
        "PYI029",
        "PYI03",
        "PYI030",
        "PYI032",
        "PYI033",
        "PYI034",
        "PYI035",
        "PYI036",
        "PYI04",
        "PYI041",
        "PYI042",
        "PYI043",
        "PYI044",
        "PYI045",
        "PYI046",
        "PYI047",
        "PYI048",
        "PYI049",
        "PYI05",
        "PYI050",
        "PYI051",
        "PYI052",
        "PYI053",
        "PYI054",
        "PYI055",
        "PYI056",
        "PYI057",
        "PYI058",
        "PYI059",
        "PYI06",
        "PYI061",
        "PYI062",
        "PYI063",
        "PYI064",
        "PYI066",
        "Q",
        "Q0",
        "Q00",
        "Q000",
        "Q001",
        "Q002",
        "Q003",
        "Q004",
        "RET",
        "RET5",
        "RET50",
        "RET501",
        "RET502",
        "RET503",
        "RET504",
        "RET505",
        "RET506",
        "RET507",
        "RET508",
        "RSE",
        "RSE1",
        "RSE10",
        "RSE102",
        "RUF",
        "RUF0",
        "RUF00",
        "RUF001",
        "RUF002",
        "RUF003",
        "RUF005",
        "RUF006",
        "RUF007",
        "RUF008",
        "RUF009",
        "RUF01",
        "RUF010",
        "RUF012",
        "RUF013",
        "RUF015",
        "RUF016",
        "RUF017",
        "RUF018",
        "RUF019",
        "RUF02",
        "RUF020",
        "RUF021",
        "RUF022",
        "RUF023",
        "RUF024",
        "RUF026",
        "RUF027",
        "RUF028",
        "RUF029",
        "RUF03",
        "RUF030",
        "RUF031",
        "RUF032",
        "RUF033",
        "RUF034",
        "RUF035",
        "RUF036",
        "RUF038",
        "RUF039",
        "RUF04",
        "RUF040",
        "RUF041",
        "RUF048",
        "RUF05",
        "RUF052",
        "RUF055",
        "RUF1",
        "RUF10",
        "RUF100",
        "RUF101",
        "RUF2",
        "RUF20",
        "RUF200",
        "S",
        "S1",
        "S10",
        "S101",
        "S102",
        "S103",
        "S104",
        "S105",
        "S106",
        "S107",
        "S108",
        "S11",
        "S110",
        "S112",
        "S113",
        "S2",
        "S20",
        "S201",
        "S202",
        "S3",
        "S30",
        "S301",
        "S302",
        "S303",
        "S304",
        "S305",
        "S306",
        "S307",
        "S308",
        "S31",
        "S310",
        "S311",
        "S312",
        "S313",
        "S314",
        "S315",
        "S316",
        "S317",
        "S318",
        "S319",
        "S32",
        "S320",
        "S321",
        "S323",
        "S324",
        "S4",
        "S40",
        "S401",
        "S402",
        "S403",
        "S404",
        "S405",
        "S406",
        "S407",
        "S408",
        "S409",
        "S41",
        "S411",
        "S412",
        "S413",
        "S415",
        "S5",
        "S50",
        "S501",
        "S502",
        "S503",
        "S504",
        "S505",
        "S506",
        "S507",
        "S508",
        "S509",
        "S6",
        "S60",
        "S601",
        "S602",
        "S603",
        "S604",
        "S605",
        "S606",
        "S607",
        "S608",
        "S609",
        "S61",
        "S610",
        "S611",
        "S612",
        "S7",
        "S70",
        "S701",
        "S702",
        "SIM",
        "SIM1",
        "SIM10",
        "SIM101",
        "SIM102",
        "SIM103",
        "SIM105",
        "SIM107",
        "SIM108",
        "SIM109",
        "SIM11",
        "SIM110",
        "SIM112",
        "SIM113",
        "SIM114",
        "SIM115",
        "SIM116",
        "SIM117",
        "SIM118",
        "SIM2",
        "SIM20",
        "SIM201",
        "SIM202",
        "SIM208",
        "SIM21",
        "SIM210",
        "SIM211",
        "SIM212",
        "SIM22",
        "SIM220",
        "SIM221",
        "SIM222",
        "SIM223",
        "SIM3",
        "SIM30",
        "SIM300",
        "SIM4",
        "SIM40",
        "SIM401",
        "SIM9",
        "SIM90",
        "SIM905",
        "SIM91",
        "SIM910",
        "SIM911",
        "SLF",
        "SLF0",
        "SLF00",
        "SLF001",
        "SLOT",
        "SLOT0",
        "SLOT00",
        "SLOT000",
        "SLOT001",
        "SLOT002",
        "T",
        "T1",
        "T10",
        "T100",
        "T2",
        "T20",
        "T201",
        "T203",
        "TC",
        "TC0",
        "TC00",
        "TC001",
        "TC002",
        "TC003",
        "TC004",
        "TC005",
        "TC006",
        "TC007",
        "TC008",
        "TC01",
        "TC010",
        "TD",
        "TD0",
        "TD00",
        "TD001",
        "TD002",
        "TD003",
        "TD004",
        "TD005",
        "TD006",
        "TD007",
        "TID",
        "TID2",
        "TID25",
        "TID251",
        "TID252",
        "TID253",
        "TRY",
        "TRY0",
        "TRY00",
        "TRY002",
        "TRY003",
        "TRY004",
        "TRY2",
        "TRY20",
        "TRY201",
        "TRY203",
        "TRY3",
        "TRY30",
        "TRY300",
        "TRY301",
        "TRY4",
        "TRY40",
        "TRY400",
        "TRY401",
        "UP",
        "UP0",
        "UP00",
        "UP001",
        "UP003",
        "UP004",
        "UP005",
        "UP006",
        "UP007",
        "UP008",
        "UP009",
        "UP01",
        "UP010",
        "UP011",
        "UP012",
        "UP013",
        "UP014",
        "UP015",
        "UP017",
        "UP018",
        "UP019",
        "UP02",
        "UP020",
        "UP021",
        "UP022",
        "UP023",
        "UP024",
        "UP025",
        "UP026",
        "UP028",
        "UP029",
        "UP03",
        "UP030",
        "UP031",
        "UP032",
        "UP033",
        "UP034",
        "UP035",
        "UP036",
        "UP037",
        "UP038",
        "UP039",
        "UP04",
        "UP040",
        "UP041",
        "UP042",
        "UP043",
        "UP044",
        "W",
        "W1",
        "W19",
        "W191",
        "W2",
        "W29",
        "W291",
        "W292",
        "W293",
        "W3",
        "W39",
        "W391",
        "W5",
        "W50",
        "W505",
        "W6",
        "W60",
        "W605",
        "WPS",
<<<<<<< HEAD
        "WPS1",
        "WPS11",
        "WPS116",
        "WPS117",
        "WPS3",
        "WPS30",
        "WPS303",
        "WPS36",
        "WPS362",
        "WPS4",
        "WPS43",
        "WPS435",
=======
        "WPS4",
        "WPS46",
        "WPS463",
>>>>>>> 8a8cef5d
        "YTT",
        "YTT1",
        "YTT10",
        "YTT101",
        "YTT102",
        "YTT103",
        "YTT2",
        "YTT20",
        "YTT201",
        "YTT202",
        "YTT203",
        "YTT204",
        "YTT3",
        "YTT30",
        "YTT301",
        "YTT302",
        "YTT303"
      ]
    },
    "Strictness": {
      "oneOf": [
        {
          "description": "Ban imports that extend into the parent module or beyond.",
          "type": "string",
          "enum": [
            "parents"
          ]
        },
        {
          "description": "Ban all relative imports.",
          "type": "string",
          "enum": [
            "all"
          ]
        }
      ]
    }
  }
}<|MERGE_RESOLUTION|>--- conflicted
+++ resolved
@@ -4121,7 +4121,6 @@
         "W60",
         "W605",
         "WPS",
-<<<<<<< HEAD
         "WPS1",
         "WPS11",
         "WPS116",
@@ -4134,11 +4133,8 @@
         "WPS4",
         "WPS43",
         "WPS435",
-=======
-        "WPS4",
         "WPS46",
         "WPS463",
->>>>>>> 8a8cef5d
         "YTT",
         "YTT1",
         "YTT10",
