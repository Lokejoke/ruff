{
  "$schema": "http://json-schema.org/draft-07/schema#",
  "title": "Options",
  "type": "object",
  "properties": {
    "allowed-confusables": {
      "description": "A list of allowed \"confusable\" Unicode characters to ignore when enforcing `RUF001`, `RUF002`, and `RUF003`.",
      "deprecated": true,
      "type": [
        "array",
        "null"
      ],
      "items": {
        "type": "string",
        "maxLength": 1,
        "minLength": 1
      }
    },
    "analyze": {
      "description": "Options to configure import map generation.",
      "anyOf": [
        {
          "$ref": "#/definitions/AnalyzeOptions"
        },
        {
          "type": "null"
        }
      ]
    },
    "builtins": {
      "description": "A list of builtins to treat as defined references, in addition to the system builtins.",
      "type": [
        "array",
        "null"
      ],
      "items": {
        "type": "string"
      }
    },
    "cache-dir": {
      "description": "A path to the cache directory.\n\nBy default, Ruff stores cache results in a `.ruff_cache` directory in the current project root.\n\nHowever, Ruff will also respect the `RUFF_CACHE_DIR` environment variable, which takes precedence over that default.\n\nThis setting will override even the `RUFF_CACHE_DIR` environment variable, if set.",
      "type": [
        "string",
        "null"
      ]
    },
    "dummy-variable-rgx": {
      "description": "A regular expression used to identify \"dummy\" variables, or those which should be ignored when enforcing (e.g.) unused-variable rules. The default expression matches `_`, `__`, and `_var`, but not `_var_`.",
      "deprecated": true,
      "type": [
        "string",
        "null"
      ]
    },
    "exclude": {
      "description": "A list of file patterns to exclude from formatting and linting.\n\nExclusions are based on globs, and can be either:\n\n- Single-path patterns, like `.mypy_cache` (to exclude any directory named `.mypy_cache` in the tree), `foo.py` (to exclude any file named `foo.py`), or `foo_*.py` (to exclude any file matching `foo_*.py` ). - Relative patterns, like `directory/foo.py` (to exclude that specific file) or `directory/*.py` (to exclude any Python files in `directory`). Note that these paths are relative to the project root (e.g., the directory containing your `pyproject.toml`).\n\nFor more information on the glob syntax, refer to the [`globset` documentation](https://docs.rs/globset/latest/globset/#syntax).\n\nNote that you'll typically want to use [`extend-exclude`](#extend-exclude) to modify the excluded paths.",
      "type": [
        "array",
        "null"
      ],
      "items": {
        "type": "string"
      }
    },
    "explicit-preview-rules": {
      "description": "Whether to require exact codes to select preview rules. When enabled, preview rules will not be selected by prefixes — the full code of each preview rule will be required to enable the rule.",
      "deprecated": true,
      "type": [
        "boolean",
        "null"
      ]
    },
    "extend": {
      "description": "A path to a local `pyproject.toml` file to merge into this configuration. User home directory and environment variables will be expanded.\n\nTo resolve the current `pyproject.toml` file, Ruff will first resolve this base configuration file, then merge in any properties defined in the current configuration file.",
      "type": [
        "string",
        "null"
      ]
    },
    "extend-exclude": {
      "description": "A list of file patterns to omit from formatting and linting, in addition to those specified by [`exclude`](#exclude).\n\nExclusions are based on globs, and can be either:\n\n- Single-path patterns, like `.mypy_cache` (to exclude any directory named `.mypy_cache` in the tree), `foo.py` (to exclude any file named `foo.py`), or `foo_*.py` (to exclude any file matching `foo_*.py` ). - Relative patterns, like `directory/foo.py` (to exclude that specific file) or `directory/*.py` (to exclude any Python files in `directory`). Note that these paths are relative to the project root (e.g., the directory containing your `pyproject.toml`).\n\nFor more information on the glob syntax, refer to the [`globset` documentation](https://docs.rs/globset/latest/globset/#syntax).",
      "type": [
        "array",
        "null"
      ],
      "items": {
        "type": "string"
      }
    },
    "extend-fixable": {
      "description": "A list of rule codes or prefixes to consider fixable, in addition to those specified by [`fixable`](#lint_fixable).",
      "deprecated": true,
      "type": [
        "array",
        "null"
      ],
      "items": {
        "$ref": "#/definitions/RuleSelector"
      }
    },
    "extend-ignore": {
      "description": "A list of rule codes or prefixes to ignore, in addition to those specified by `ignore`.",
      "deprecated": true,
      "type": [
        "array",
        "null"
      ],
      "items": {
        "$ref": "#/definitions/RuleSelector"
      }
    },
    "extend-include": {
      "description": "A list of file patterns to include when linting, in addition to those specified by [`include`](#include).\n\nInclusion are based on globs, and should be single-path patterns, like `*.pyw`, to include any file with the `.pyw` extension.\n\nFor more information on the glob syntax, refer to the [`globset` documentation](https://docs.rs/globset/latest/globset/#syntax).",
      "type": [
        "array",
        "null"
      ],
      "items": {
        "type": "string"
      }
    },
    "extend-per-file-ignores": {
      "description": "A list of mappings from file pattern to rule codes or prefixes to exclude, in addition to any rules excluded by [`per-file-ignores`](#lint_per-file-ignores).",
      "deprecated": true,
      "type": [
        "object",
        "null"
      ],
      "additionalProperties": {
        "type": "array",
        "items": {
          "$ref": "#/definitions/RuleSelector"
        }
      }
    },
    "extend-safe-fixes": {
      "description": "A list of rule codes or prefixes for which unsafe fixes should be considered safe.",
      "deprecated": true,
      "type": [
        "array",
        "null"
      ],
      "items": {
        "$ref": "#/definitions/RuleSelector"
      }
    },
    "extend-select": {
      "description": "A list of rule codes or prefixes to enable, in addition to those specified by [`select`](#lint_select).",
      "deprecated": true,
      "type": [
        "array",
        "null"
      ],
      "items": {
        "$ref": "#/definitions/RuleSelector"
      }
    },
    "extend-unfixable": {
      "description": "A list of rule codes or prefixes to consider non-auto-fixable, in addition to those specified by [`unfixable`](#lint_unfixable).",
      "deprecated": true,
      "type": [
        "array",
        "null"
      ],
      "items": {
        "$ref": "#/definitions/RuleSelector"
      }
    },
    "extend-unsafe-fixes": {
      "description": "A list of rule codes or prefixes for which safe fixes should be considered unsafe.",
      "deprecated": true,
      "type": [
        "array",
        "null"
      ],
      "items": {
        "$ref": "#/definitions/RuleSelector"
      }
    },
    "external": {
      "description": "A list of rule codes or prefixes that are unsupported by Ruff, but should be preserved when (e.g.) validating `# noqa` directives. Useful for retaining `# noqa` directives that cover plugins not yet implemented by Ruff.",
      "deprecated": true,
      "type": [
        "array",
        "null"
      ],
      "items": {
        "type": "string"
      }
    },
    "fix": {
      "description": "Enable fix behavior by-default when running `ruff` (overridden by the `--fix` and `--no-fix` command-line flags). Only includes automatic fixes unless `--unsafe-fixes` is provided.",
      "type": [
        "boolean",
        "null"
      ]
    },
    "fix-only": {
      "description": "Like [`fix`](#fix), but disables reporting on leftover violation. Implies [`fix`](#fix).",
      "type": [
        "boolean",
        "null"
      ]
    },
    "fixable": {
      "description": "A list of rule codes or prefixes to consider fixable. By default, all rules are considered fixable.",
      "deprecated": true,
      "type": [
        "array",
        "null"
      ],
      "items": {
        "$ref": "#/definitions/RuleSelector"
      }
    },
    "flake8-annotations": {
      "description": "Options for the `flake8-annotations` plugin.",
      "deprecated": true,
      "anyOf": [
        {
          "$ref": "#/definitions/Flake8AnnotationsOptions"
        },
        {
          "type": "null"
        }
      ]
    },
    "flake8-bandit": {
      "description": "Options for the `flake8-bandit` plugin.",
      "deprecated": true,
      "anyOf": [
        {
          "$ref": "#/definitions/Flake8BanditOptions"
        },
        {
          "type": "null"
        }
      ]
    },
    "flake8-boolean-trap": {
      "description": "Options for the `flake8-boolean-trap` plugin.",
      "deprecated": true,
      "anyOf": [
        {
          "$ref": "#/definitions/Flake8BooleanTrapOptions"
        },
        {
          "type": "null"
        }
      ]
    },
    "flake8-bugbear": {
      "description": "Options for the `flake8-bugbear` plugin.",
      "deprecated": true,
      "anyOf": [
        {
          "$ref": "#/definitions/Flake8BugbearOptions"
        },
        {
          "type": "null"
        }
      ]
    },
    "flake8-builtins": {
      "description": "Options for the `flake8-builtins` plugin.",
      "deprecated": true,
      "anyOf": [
        {
          "$ref": "#/definitions/Flake8BuiltinsOptions"
        },
        {
          "type": "null"
        }
      ]
    },
    "flake8-comprehensions": {
      "description": "Options for the `flake8-comprehensions` plugin.",
      "deprecated": true,
      "anyOf": [
        {
          "$ref": "#/definitions/Flake8ComprehensionsOptions"
        },
        {
          "type": "null"
        }
      ]
    },
    "flake8-copyright": {
      "description": "Options for the `flake8-copyright` plugin.",
      "deprecated": true,
      "anyOf": [
        {
          "$ref": "#/definitions/Flake8CopyrightOptions"
        },
        {
          "type": "null"
        }
      ]
    },
    "flake8-errmsg": {
      "description": "Options for the `flake8-errmsg` plugin.",
      "deprecated": true,
      "anyOf": [
        {
          "$ref": "#/definitions/Flake8ErrMsgOptions"
        },
        {
          "type": "null"
        }
      ]
    },
    "flake8-gettext": {
      "description": "Options for the `flake8-gettext` plugin.",
      "deprecated": true,
      "anyOf": [
        {
          "$ref": "#/definitions/Flake8GetTextOptions"
        },
        {
          "type": "null"
        }
      ]
    },
    "flake8-implicit-str-concat": {
      "description": "Options for the `flake8-implicit-str-concat` plugin.",
      "deprecated": true,
      "anyOf": [
        {
          "$ref": "#/definitions/Flake8ImplicitStrConcatOptions"
        },
        {
          "type": "null"
        }
      ]
    },
    "flake8-import-conventions": {
      "description": "Options for the `flake8-import-conventions` plugin.",
      "deprecated": true,
      "anyOf": [
        {
          "$ref": "#/definitions/Flake8ImportConventionsOptions"
        },
        {
          "type": "null"
        }
      ]
    },
    "flake8-pytest-style": {
      "description": "Options for the `flake8-pytest-style` plugin.",
      "deprecated": true,
      "anyOf": [
        {
          "$ref": "#/definitions/Flake8PytestStyleOptions"
        },
        {
          "type": "null"
        }
      ]
    },
    "flake8-quotes": {
      "description": "Options for the `flake8-quotes` plugin.",
      "deprecated": true,
      "anyOf": [
        {
          "$ref": "#/definitions/Flake8QuotesOptions"
        },
        {
          "type": "null"
        }
      ]
    },
    "flake8-self": {
      "description": "Options for the `flake8_self` plugin.",
      "deprecated": true,
      "anyOf": [
        {
          "$ref": "#/definitions/Flake8SelfOptions"
        },
        {
          "type": "null"
        }
      ]
    },
    "flake8-tidy-imports": {
      "description": "Options for the `flake8-tidy-imports` plugin.",
      "deprecated": true,
      "anyOf": [
        {
          "$ref": "#/definitions/Flake8TidyImportsOptions"
        },
        {
          "type": "null"
        }
      ]
    },
    "flake8-type-checking": {
      "description": "Options for the `flake8-type-checking` plugin.",
      "deprecated": true,
      "anyOf": [
        {
          "$ref": "#/definitions/Flake8TypeCheckingOptions"
        },
        {
          "type": "null"
        }
      ]
    },
    "flake8-unused-arguments": {
      "description": "Options for the `flake8-unused-arguments` plugin.",
      "deprecated": true,
      "anyOf": [
        {
          "$ref": "#/definitions/Flake8UnusedArgumentsOptions"
        },
        {
          "type": "null"
        }
      ]
    },
    "force-exclude": {
      "description": "Whether to enforce [`exclude`](#exclude) and [`extend-exclude`](#extend-exclude) patterns, even for paths that are passed to Ruff explicitly. Typically, Ruff will lint any paths passed in directly, even if they would typically be excluded. Setting `force-exclude = true` will cause Ruff to respect these exclusions unequivocally.\n\nThis is useful for [`pre-commit`](https://pre-commit.com/), which explicitly passes all changed files to the [`ruff-pre-commit`](https://github.com/astral-sh/ruff-pre-commit) plugin, regardless of whether they're marked as excluded by Ruff's own settings.",
      "type": [
        "boolean",
        "null"
      ]
    },
    "format": {
      "description": "Options to configure code formatting.",
      "anyOf": [
        {
          "$ref": "#/definitions/FormatOptions"
        },
        {
          "type": "null"
        }
      ]
    },
    "ignore": {
      "description": "A list of rule codes or prefixes to ignore. Prefixes can specify exact rules (like `F841`), entire categories (like `F`), or anything in between.\n\nWhen breaking ties between enabled and disabled rules (via `select` and `ignore`, respectively), more specific prefixes override less specific prefixes.",
      "deprecated": true,
      "type": [
        "array",
        "null"
      ],
      "items": {
        "$ref": "#/definitions/RuleSelector"
      }
    },
    "ignore-init-module-imports": {
      "description": "Avoid automatically removing unused imports in `__init__.py` files. Such imports will still be flagged, but with a dedicated message suggesting that the import is either added to the module's `__all__` symbol, or re-exported with a redundant alias (e.g., `import os as os`).\n\nThis option is enabled by default, but you can opt-in to removal of imports via an unsafe fix.",
      "deprecated": true,
      "type": [
        "boolean",
        "null"
      ]
    },
    "include": {
      "description": "A list of file patterns to include when linting.\n\nInclusion are based on globs, and should be single-path patterns, like `*.pyw`, to include any file with the `.pyw` extension. `pyproject.toml` is included here not for configuration but because we lint whether e.g. the `[project]` matches the schema.\n\nNotebook files (`.ipynb` extension) are included by default on Ruff 0.6.0+.\n\nFor more information on the glob syntax, refer to the [`globset` documentation](https://docs.rs/globset/latest/globset/#syntax).",
      "type": [
        "array",
        "null"
      ],
      "items": {
        "type": "string"
      }
    },
    "indent-width": {
      "description": "The number of spaces per indentation level (tab).\n\nUsed by the formatter and when enforcing long-line violations (like `E501`) to determine the visual width of a tab.\n\nThis option changes the number of spaces the formatter inserts when using soft-tabs (`indent-style = space`).\n\nPEP 8 recommends using 4 spaces per [indentation level](https://peps.python.org/pep-0008/#indentation).",
      "anyOf": [
        {
          "$ref": "#/definitions/IndentWidth"
        },
        {
          "type": "null"
        }
      ]
    },
    "isort": {
      "description": "Options for the `isort` plugin.",
      "deprecated": true,
      "anyOf": [
        {
          "$ref": "#/definitions/IsortOptions"
        },
        {
          "type": "null"
        }
      ]
    },
    "line-length": {
      "description": "The line length to use when enforcing long-lines violations (like `E501`) and at which `isort` and the formatter prefers to wrap lines.\n\nThe length is determined by the number of characters per line, except for lines containing East Asian characters or emojis. For these lines, the [unicode width](https://unicode.org/reports/tr11/) of each character is added up to determine the length.\n\nThe value must be greater than `0` and less than or equal to `320`.\n\nNote: While the formatter will attempt to format lines such that they remain within the `line-length`, it isn't a hard upper bound, and formatted lines may exceed the `line-length`.\n\nSee [`pycodestyle.max-line-length`](#lint_pycodestyle_max-line-length) to configure different lengths for `E501` and the formatter.",
      "anyOf": [
        {
          "$ref": "#/definitions/LineLength"
        },
        {
          "type": "null"
        }
      ]
    },
    "lint": {
      "anyOf": [
        {
          "$ref": "#/definitions/LintOptions"
        },
        {
          "type": "null"
        }
      ]
    },
    "logger-objects": {
      "description": "A list of objects that should be treated equivalently to a `logging.Logger` object.\n\nThis is useful for ensuring proper diagnostics (e.g., to identify `logging` deprecations and other best-practices) for projects that re-export a `logging.Logger` object from a common module.\n\nFor example, if you have a module `logging_setup.py` with the following contents: ```python import logging\n\nlogger = logging.getLogger(__name__) ```\n\nAdding `\"logging_setup.logger\"` to `logger-objects` will ensure that `logging_setup.logger` is treated as a `logging.Logger` object when imported from other modules (e.g., `from logging_setup import logger`).",
      "deprecated": true,
      "type": [
        "array",
        "null"
      ],
      "items": {
        "type": "string"
      }
    },
    "mccabe": {
      "description": "Options for the `mccabe` plugin.",
      "deprecated": true,
      "anyOf": [
        {
          "$ref": "#/definitions/McCabeOptions"
        },
        {
          "type": "null"
        }
      ]
    },
    "namespace-packages": {
      "description": "Mark the specified directories as namespace packages. For the purpose of module resolution, Ruff will treat those directories and all their subdirectories as if they contained an `__init__.py` file.",
      "type": [
        "array",
        "null"
      ],
      "items": {
        "type": "string"
      }
    },
    "output-format": {
      "description": "The style in which violation messages should be formatted: `\"full\"` (default) (shows source), `\"concise\"`, `\"grouped\"` (group messages by file), `\"json\"` (machine-readable), `\"junit\"` (machine-readable XML), `\"github\"` (GitHub Actions annotations), `\"gitlab\"` (GitLab CI code quality report), `\"pylint\"` (Pylint text format) or `\"azure\"` (Azure Pipeline logging commands).",
      "anyOf": [
        {
          "$ref": "#/definitions/OutputFormat"
        },
        {
          "type": "null"
        }
      ]
    },
    "pep8-naming": {
      "description": "Options for the `pep8-naming` plugin.",
      "deprecated": true,
      "anyOf": [
        {
          "$ref": "#/definitions/Pep8NamingOptions"
        },
        {
          "type": "null"
        }
      ]
    },
    "per-file-ignores": {
      "description": "A list of mappings from file pattern to rule codes or prefixes to exclude, when considering any matching files. An initial '!' negates the file pattern.",
      "deprecated": true,
      "type": [
        "object",
        "null"
      ],
      "additionalProperties": {
        "type": "array",
        "items": {
          "$ref": "#/definitions/RuleSelector"
        }
      }
    },
    "preview": {
      "description": "Whether to enable preview mode. When preview mode is enabled, Ruff will use unstable rules, fixes, and formatting.",
      "type": [
        "boolean",
        "null"
      ]
    },
    "pycodestyle": {
      "description": "Options for the `pycodestyle` plugin.",
      "deprecated": true,
      "anyOf": [
        {
          "$ref": "#/definitions/PycodestyleOptions"
        },
        {
          "type": "null"
        }
      ]
    },
    "pydocstyle": {
      "description": "Options for the `pydocstyle` plugin.",
      "deprecated": true,
      "anyOf": [
        {
          "$ref": "#/definitions/PydocstyleOptions"
        },
        {
          "type": "null"
        }
      ]
    },
    "pyflakes": {
      "description": "Options for the `pyflakes` plugin.",
      "deprecated": true,
      "anyOf": [
        {
          "$ref": "#/definitions/PyflakesOptions"
        },
        {
          "type": "null"
        }
      ]
    },
    "pylint": {
      "description": "Options for the `pylint` plugin.",
      "deprecated": true,
      "anyOf": [
        {
          "$ref": "#/definitions/PylintOptions"
        },
        {
          "type": "null"
        }
      ]
    },
    "pyupgrade": {
      "description": "Options for the `pyupgrade` plugin.",
      "deprecated": true,
      "anyOf": [
        {
          "$ref": "#/definitions/PyUpgradeOptions"
        },
        {
          "type": "null"
        }
      ]
    },
    "required-version": {
      "description": "Enforce a requirement on the version of Ruff, to enforce at runtime. If the version of Ruff does not meet the requirement, Ruff will exit with an error.\n\nUseful for unifying results across many environments, e.g., with a `pyproject.toml` file.\n\nAccepts a [PEP 440](https://peps.python.org/pep-0440/) specifier, like `==0.3.1` or `>=0.3.1`.",
      "anyOf": [
        {
          "$ref": "#/definitions/RequiredVersion"
        },
        {
          "type": "null"
        }
      ]
    },
    "respect-gitignore": {
      "description": "Whether to automatically exclude files that are ignored by `.ignore`, `.gitignore`, `.git/info/exclude`, and global `gitignore` files. Enabled by default.",
      "type": [
        "boolean",
        "null"
      ]
    },
    "select": {
      "description": "A list of rule codes or prefixes to enable. Prefixes can specify exact rules (like `F841`), entire categories (like `F`), or anything in between.\n\nWhen breaking ties between enabled and disabled rules (via `select` and `ignore`, respectively), more specific prefixes override less specific prefixes.",
      "deprecated": true,
      "type": [
        "array",
        "null"
      ],
      "items": {
        "$ref": "#/definitions/RuleSelector"
      }
    },
    "show-fixes": {
      "description": "Whether to show an enumeration of all fixed lint violations (overridden by the `--show-fixes` command-line flag).",
      "type": [
        "boolean",
        "null"
      ]
    },
    "src": {
      "description": "The directories to consider when resolving first- vs. third-party imports.\n\nWhen omitted, the `src` directory will typically default to including both:\n\n1. The directory containing the nearest `pyproject.toml`, `ruff.toml`, or `.ruff.toml` file (the \"project root\"). 2. The `\"src\"` subdirectory of the project root.\n\nThese defaults ensure that Ruff supports both flat layouts and `src` layouts out-of-the-box. (If a configuration file is explicitly provided (e.g., via the `--config` command-line flag), the current working directory will be considered the project root.)\n\nAs an example, consider an alternative project structure, like:\n\n```text my_project ├── pyproject.toml └── lib └── my_package ├── __init__.py ├── foo.py └── bar.py ```\n\nIn this case, the `./lib` directory should be included in the `src` option (e.g., `src = [\"lib\"]`), such that when resolving imports, `my_package.foo` is considered first-party.\n\nThis field supports globs. For example, if you have a series of Python packages in a `python_modules` directory, `src = [\"python_modules/*\"]` would expand to incorporate all packages in that directory. User home directory and environment variables will also be expanded.",
      "type": [
        "array",
        "null"
      ],
      "items": {
        "type": "string"
      }
    },
    "target-version": {
      "description": "The minimum Python version to target, e.g., when considering automatic code upgrades, like rewriting type annotations. Ruff will not propose changes using features that are not available in the given version.\n\nFor example, to represent supporting Python >=3.10 or ==3.10 specify `target-version = \"py310\"`.\n\nIf you're already using a `pyproject.toml` file, we recommend `project.requires-python` instead, as it's based on Python packaging standards, and will be respected by other tools. For example, Ruff treats the following as identical to `target-version = \"py38\"`:\n\n```toml [project] requires-python = \">=3.8\" ```\n\nIf both are specified, `target-version` takes precedence over `requires-python`.\n\nNote that a stub file can [sometimes make use of a typing feature](https://typing.readthedocs.io/en/latest/spec/distributing.html#syntax) before it is available at runtime, as long as the stub does not make use of new *syntax*. For example, a type checker will understand `int | str` in a stub as being a `Union` type annotation, even if the type checker is run using Python 3.9, despite the fact that the `|` operator can only be used to create union types at runtime on Python 3.10+. As such, Ruff will often recommend newer features in a stub file than it would for an equivalent runtime file with the same target version.",
      "anyOf": [
        {
          "$ref": "#/definitions/PythonVersion"
        },
        {
          "type": "null"
        }
      ]
    },
    "task-tags": {
      "description": "A list of task tags to recognize (e.g., \"TODO\", \"FIXME\", \"XXX\").\n\nComments starting with these tags will be ignored by commented-out code detection (`ERA`), and skipped by line-length rules (`E501`) if [`ignore-overlong-task-comments`](#lint_pycodestyle_ignore-overlong-task-comments) is set to `true`.",
      "deprecated": true,
      "type": [
        "array",
        "null"
      ],
      "items": {
        "type": "string"
      }
    },
    "typing-modules": {
      "description": "A list of modules whose exports should be treated equivalently to members of the `typing` module.\n\nThis is useful for ensuring proper type annotation inference for projects that re-export `typing` and `typing_extensions` members from a compatibility module. If omitted, any members imported from modules apart from `typing` and `typing_extensions` will be treated as ordinary Python objects.",
      "deprecated": true,
      "type": [
        "array",
        "null"
      ],
      "items": {
        "type": "string"
      }
    },
    "unfixable": {
      "description": "A list of rule codes or prefixes to consider non-fixable.",
      "deprecated": true,
      "type": [
        "array",
        "null"
      ],
      "items": {
        "$ref": "#/definitions/RuleSelector"
      }
    },
    "unsafe-fixes": {
      "description": "Enable application of unsafe fixes. If excluded, a hint will be displayed when unsafe fixes are available. If set to false, the hint will be hidden.",
      "type": [
        "boolean",
        "null"
      ]
    }
  },
  "additionalProperties": false,
  "definitions": {
    "Alias": {
      "type": "string"
    },
    "AnalyzeOptions": {
      "description": "Configures Ruff's `analyze` command.",
      "type": "object",
      "properties": {
        "detect-string-imports": {
          "description": "Whether to detect imports from string literals. When enabled, Ruff will search for string literals that \"look like\" import paths, and include them in the import map, if they resolve to valid Python modules.",
          "type": [
            "boolean",
            "null"
          ]
        },
        "direction": {
          "description": "Whether to generate a map from file to files that it depends on (dependencies) or files that depend on it (dependents).",
          "anyOf": [
            {
              "$ref": "#/definitions/Direction"
            },
            {
              "type": "null"
            }
          ]
        },
        "exclude": {
          "description": "A list of file patterns to exclude from analysis in addition to the files excluded globally (see [`exclude`](#exclude), and [`extend-exclude`](#extend-exclude)).\n\nExclusions are based on globs, and can be either:\n\n- Single-path patterns, like `.mypy_cache` (to exclude any directory named `.mypy_cache` in the tree), `foo.py` (to exclude any file named `foo.py`), or `foo_*.py` (to exclude any file matching `foo_*.py` ). - Relative patterns, like `directory/foo.py` (to exclude that specific file) or `directory/*.py` (to exclude any Python files in `directory`). Note that these paths are relative to the project root (e.g., the directory containing your `pyproject.toml`).\n\nFor more information on the glob syntax, refer to the [`globset` documentation](https://docs.rs/globset/latest/globset/#syntax).",
          "type": [
            "array",
            "null"
          ],
          "items": {
            "type": "string"
          }
        },
        "include-dependencies": {
          "description": "A map from file path to the list of file paths or globs that should be considered dependencies of that file, regardless of whether relevant imports are detected.",
          "type": [
            "object",
            "null"
          ],
          "additionalProperties": {
            "type": "array",
            "items": {
              "type": "string"
            }
          }
        },
        "preview": {
          "description": "Whether to enable preview mode. When preview mode is enabled, Ruff will expose unstable commands.",
          "type": [
            "boolean",
            "null"
          ]
        }
      },
      "additionalProperties": false
    },
    "ApiBan": {
      "type": "object",
      "required": [
        "msg"
      ],
      "properties": {
        "msg": {
          "description": "The message to display when the API is used.",
          "type": "string"
        }
      },
      "additionalProperties": false
    },
    "BannedAliases": {
      "type": "array",
      "items": {
        "type": "string"
      }
    },
    "ConstantType": {
      "type": "string",
      "enum": [
        "bytes",
        "complex",
        "float",
        "int",
        "str"
      ]
    },
    "Convention": {
      "oneOf": [
        {
          "description": "Use Google-style docstrings.",
          "type": "string",
          "enum": [
            "google"
          ]
        },
        {
          "description": "Use NumPy-style docstrings.",
          "type": "string",
          "enum": [
            "numpy"
          ]
        },
        {
          "description": "Use PEP257-style docstrings.",
          "type": "string",
          "enum": [
            "pep257"
          ]
        }
      ]
    },
    "Direction": {
      "oneOf": [
        {
          "description": "Construct a map from module to its dependencies (i.e., the modules that it imports).",
          "type": "string",
          "enum": [
            "Dependencies"
          ]
        },
        {
          "description": "Construct a map from module to its dependents (i.e., the modules that import it).",
          "type": "string",
          "enum": [
            "Dependents"
          ]
        }
      ]
    },
    "DocstringCodeLineWidth": {
      "anyOf": [
        {
          "description": "Wrap docstring code examples at a fixed line width.",
          "allOf": [
            {
              "$ref": "#/definitions/LineWidth"
            }
          ]
        },
        {
          "description": "Respect the line length limit setting for the surrounding Python code.",
          "allOf": [
            {
              "$ref": "#/definitions/Dynamic"
            }
          ]
        }
      ]
    },
    "Dynamic": {
      "type": "string",
      "const": "dynamic"
    },
    "Flake8AnnotationsOptions": {
      "type": "object",
      "properties": {
        "allow-star-arg-any": {
          "description": "Whether to suppress `ANN401` for dynamically typed `*args` and `**kwargs` arguments.",
          "type": [
            "boolean",
            "null"
          ]
        },
        "ignore-fully-untyped": {
          "description": "Whether to suppress `ANN*` rules for any declaration that hasn't been typed at all. This makes it easier to gradually add types to a codebase.",
          "type": [
            "boolean",
            "null"
          ]
        },
        "mypy-init-return": {
          "description": "Whether to allow the omission of a return type hint for `__init__` if at least one argument is annotated.",
          "type": [
            "boolean",
            "null"
          ]
        },
        "suppress-dummy-args": {
          "description": "Whether to suppress `ANN000`-level violations for arguments matching the \"dummy\" variable regex (like `_`).",
          "type": [
            "boolean",
            "null"
          ]
        },
        "suppress-none-returning": {
          "description": "Whether to suppress `ANN200`-level violations for functions that meet either of the following criteria:\n\n- Contain no `return` statement. - Explicit `return` statement(s) all return `None` (explicitly or implicitly).",
          "type": [
            "boolean",
            "null"
          ]
        }
      },
      "additionalProperties": false
    },
    "Flake8BanditOptions": {
      "type": "object",
      "properties": {
        "check-typed-exception": {
          "description": "Whether to disallow `try`-`except`-`pass` (`S110`) for specific exception types. By default, `try`-`except`-`pass` is only disallowed for `Exception` and `BaseException`.",
          "type": [
            "boolean",
            "null"
          ]
        },
        "hardcoded-tmp-directory": {
          "description": "A list of directories to consider temporary (see `S108`).",
          "type": [
            "array",
            "null"
          ],
          "items": {
            "type": "string"
          }
        },
        "hardcoded-tmp-directory-extend": {
          "description": "A list of directories to consider temporary, in addition to those specified by [`hardcoded-tmp-directory`](#lint_flake8-bandit_hardcoded-tmp-directory) (see `S108`).",
          "type": [
            "array",
            "null"
          ],
          "items": {
            "type": "string"
          }
        }
      },
      "additionalProperties": false
    },
    "Flake8BooleanTrapOptions": {
      "type": "object",
      "properties": {
        "extend-allowed-calls": {
          "description": "Additional callable functions with which to allow boolean traps.\n\nExpects to receive a list of fully-qualified names (e.g., `pydantic.Field`, rather than `Field`).",
          "type": [
            "array",
            "null"
          ],
          "items": {
            "type": "string"
          }
        }
      },
      "additionalProperties": false
    },
    "Flake8BugbearOptions": {
      "type": "object",
      "properties": {
        "extend-immutable-calls": {
          "description": "Additional callable functions to consider \"immutable\" when evaluating, e.g., the `function-call-in-default-argument` rule (`B008`) or `function-call-in-dataclass-defaults` rule (`RUF009`).\n\nExpects to receive a list of fully-qualified names (e.g., `fastapi.Query`, rather than `Query`).",
          "type": [
            "array",
            "null"
          ],
          "items": {
            "type": "string"
          }
        }
      },
      "additionalProperties": false
    },
    "Flake8BuiltinsOptions": {
      "type": "object",
      "properties": {
        "builtins-allowed-modules": {
          "description": "List of builtin module names to allow.",
          "type": [
            "array",
            "null"
          ],
          "items": {
            "type": "string"
          }
        },
        "builtins-ignorelist": {
          "description": "Ignore list of builtins.",
          "type": [
            "array",
            "null"
          ],
          "items": {
            "type": "string"
          }
        }
      },
      "additionalProperties": false
    },
    "Flake8ComprehensionsOptions": {
      "type": "object",
      "properties": {
        "allow-dict-calls-with-keyword-arguments": {
          "description": "Allow `dict` calls that make use of keyword arguments (e.g., `dict(a=1, b=2)`).",
          "type": [
            "boolean",
            "null"
          ]
        }
      },
      "additionalProperties": false
    },
    "Flake8CopyrightOptions": {
      "type": "object",
      "properties": {
        "author": {
          "description": "Author to enforce within the copyright notice. If provided, the author must be present immediately following the copyright notice.",
          "type": [
            "string",
            "null"
          ]
        },
        "min-file-size": {
          "description": "A minimum file size (in bytes) required for a copyright notice to be enforced. By default, all files are validated.",
          "type": [
            "integer",
            "null"
          ],
          "format": "uint",
          "minimum": 0.0
        },
        "notice-rgx": {
          "description": "The regular expression used to match the copyright notice, compiled with the [`regex`](https://docs.rs/regex/latest/regex/) crate. Defaults to `(?i)Copyright\\s+((?:\\(C\\)|©)\\s+)?\\d{4}((-|,\\s)\\d{4})*`, which matches the following:\n\n- `Copyright 2023` - `Copyright (C) 2023` - `Copyright 2021-2023` - `Copyright (C) 2021-2023` - `Copyright (C) 2021, 2023`",
          "type": [
            "string",
            "null"
          ]
        }
      },
      "additionalProperties": false
    },
    "Flake8ErrMsgOptions": {
      "type": "object",
      "properties": {
        "max-string-length": {
          "description": "Maximum string length for string literals in exception messages.",
          "type": [
            "integer",
            "null"
          ],
          "format": "uint",
          "minimum": 0.0
        }
      },
      "additionalProperties": false
    },
    "Flake8GetTextOptions": {
      "type": "object",
      "properties": {
        "extend-function-names": {
          "description": "Additional function names to consider as internationalization calls, in addition to those included in [`function-names`](#lint_flake8-gettext_function-names).",
          "type": [
            "array",
            "null"
          ],
          "items": {
            "type": "string"
          }
        },
        "function-names": {
          "description": "The function names to consider as internationalization calls.",
          "type": [
            "array",
            "null"
          ],
          "items": {
            "type": "string"
          }
        }
      },
      "additionalProperties": false
    },
    "Flake8ImplicitStrConcatOptions": {
      "type": "object",
      "properties": {
        "allow-multiline": {
          "description": "Whether to allow implicit string concatenations for multiline strings. By default, implicit concatenations of multiline strings are allowed (but continuation lines, delimited with a backslash, are prohibited).\n\nSetting `allow-multiline = false` will automatically disable the `explicit-string-concatenation` (`ISC003`) rule. Otherwise, both implicit and explicit multiline string concatenations would be seen as violations, making it impossible to write a linter-compliant multiline string.",
          "type": [
            "boolean",
            "null"
          ]
        }
      },
      "additionalProperties": false
    },
    "Flake8ImportConventionsOptions": {
      "type": "object",
      "properties": {
        "aliases": {
          "description": "The conventional aliases for imports. These aliases can be extended by the [`extend-aliases`](#lint_flake8-import-conventions_extend-aliases) option.",
          "type": [
            "object",
            "null"
          ],
          "additionalProperties": {
            "$ref": "#/definitions/Alias"
          }
        },
        "banned-aliases": {
          "description": "A mapping from module to its banned import aliases.",
          "type": [
            "object",
            "null"
          ],
          "additionalProperties": {
            "$ref": "#/definitions/BannedAliases"
          }
        },
        "banned-from": {
          "description": "A list of modules that should not be imported from using the `from ... import ...` syntax.\n\nFor example, given `banned-from = [\"pandas\"]`, `from pandas import DataFrame` would be disallowed, while `import pandas` would be allowed.",
          "type": [
            "array",
            "null"
          ],
          "items": {
            "type": "string"
          },
          "uniqueItems": true
        },
        "extend-aliases": {
          "description": "A mapping from module to conventional import alias. These aliases will be added to the [`aliases`](#lint_flake8-import-conventions_aliases) mapping.",
          "type": [
            "object",
            "null"
          ],
          "additionalProperties": {
            "type": "string"
          }
        }
      },
      "additionalProperties": false
    },
    "Flake8PytestStyleOptions": {
      "type": "object",
      "properties": {
        "fixture-parentheses": {
          "description": "Boolean flag specifying whether `@pytest.fixture()` without parameters should have parentheses. If the option is set to `false` (the default), `@pytest.fixture` is valid and `@pytest.fixture()` is invalid. If set to `true`, `@pytest.fixture()` is valid and `@pytest.fixture` is invalid.",
          "type": [
            "boolean",
            "null"
          ]
        },
        "mark-parentheses": {
          "description": "Boolean flag specifying whether `@pytest.mark.foo()` without parameters should have parentheses. If the option is set to `false` (the default), `@pytest.mark.foo` is valid and `@pytest.mark.foo()` is invalid. If set to `true`, `@pytest.mark.foo()` is valid and `@pytest.mark.foo` is invalid.",
          "type": [
            "boolean",
            "null"
          ]
        },
        "parametrize-names-type": {
          "description": "Expected type for multiple argument names in `@pytest.mark.parametrize`. The following values are supported:\n\n- `csv` — a comma-separated list, e.g. `@pytest.mark.parametrize(\"name1,name2\", ...)` - `tuple` (default) — e.g. `@pytest.mark.parametrize((\"name1\", \"name2\"), ...)` - `list` — e.g. `@pytest.mark.parametrize([\"name1\", \"name2\"], ...)`",
          "anyOf": [
            {
              "$ref": "#/definitions/ParametrizeNameType"
            },
            {
              "type": "null"
            }
          ]
        },
        "parametrize-values-row-type": {
          "description": "Expected type for each row of values in `@pytest.mark.parametrize` in case of multiple parameters. The following values are supported:\n\n- `tuple` (default) — e.g. `@pytest.mark.parametrize((\"name1\", \"name2\"), [(1, 2), (3, 4)])` - `list` — e.g. `@pytest.mark.parametrize((\"name1\", \"name2\"), [[1, 2], [3, 4]])`",
          "anyOf": [
            {
              "$ref": "#/definitions/ParametrizeValuesRowType"
            },
            {
              "type": "null"
            }
          ]
        },
        "parametrize-values-type": {
          "description": "Expected type for the list of values rows in `@pytest.mark.parametrize`. The following values are supported:\n\n- `tuple` — e.g. `@pytest.mark.parametrize(\"name\", (1, 2, 3))` - `list` (default) — e.g. `@pytest.mark.parametrize(\"name\", [1, 2, 3])`",
          "anyOf": [
            {
              "$ref": "#/definitions/ParametrizeValuesType"
            },
            {
              "type": "null"
            }
          ]
        },
        "raises-extend-require-match-for": {
          "description": "List of additional exception names that require a match= parameter in a `pytest.raises()` call. This extends the default list of exceptions that require a match= parameter. This option is useful if you want to extend the default list of exceptions that require a match= parameter without having to specify the entire list. Note that this option does not remove any exceptions from the default list.\n\nSupports glob patterns. For more information on the glob syntax, refer to the [`globset` documentation](https://docs.rs/globset/latest/globset/#syntax).",
          "type": [
            "array",
            "null"
          ],
          "items": {
            "type": "string"
          }
        },
        "raises-require-match-for": {
          "description": "List of exception names that require a match= parameter in a `pytest.raises()` call.\n\nSupports glob patterns. For more information on the glob syntax, refer to the [`globset` documentation](https://docs.rs/globset/latest/globset/#syntax).",
          "type": [
            "array",
            "null"
          ],
          "items": {
            "type": "string"
          }
        }
      },
      "additionalProperties": false
    },
    "Flake8QuotesOptions": {
      "type": "object",
      "properties": {
        "avoid-escape": {
          "description": "Whether to avoid using single quotes if a string contains single quotes, or vice-versa with double quotes, as per [PEP 8](https://peps.python.org/pep-0008/#string-quotes). This minimizes the need to escape quotation marks within strings.",
          "type": [
            "boolean",
            "null"
          ]
        },
        "docstring-quotes": {
          "description": "Quote style to prefer for docstrings (either \"single\" or \"double\").\n\nWhen using the formatter, only \"double\" is compatible, as the formatter enforces double quotes for docstrings strings.",
          "anyOf": [
            {
              "$ref": "#/definitions/Quote"
            },
            {
              "type": "null"
            }
          ]
        },
        "inline-quotes": {
          "description": "Quote style to prefer for inline strings (either \"single\" or \"double\").\n\nWhen using the formatter, ensure that [`format.quote-style`](#format_quote-style) is set to the same preferred quote style.",
          "anyOf": [
            {
              "$ref": "#/definitions/Quote"
            },
            {
              "type": "null"
            }
          ]
        },
        "multiline-quotes": {
          "description": "Quote style to prefer for multiline strings (either \"single\" or \"double\").\n\nWhen using the formatter, only \"double\" is compatible, as the formatter enforces double quotes for multiline strings.",
          "anyOf": [
            {
              "$ref": "#/definitions/Quote"
            },
            {
              "type": "null"
            }
          ]
        }
      },
      "additionalProperties": false
    },
    "Flake8SelfOptions": {
      "type": "object",
      "properties": {
        "extend-ignore-names": {
          "description": "Additional names to ignore when considering `flake8-self` violations, in addition to those included in [`ignore-names`](#lint_flake8-self_ignore-names).",
          "type": [
            "array",
            "null"
          ],
          "items": {
            "type": "string"
          }
        },
        "ignore-names": {
          "description": "A list of names to ignore when considering `flake8-self` violations.",
          "type": [
            "array",
            "null"
          ],
          "items": {
            "type": "string"
          }
        }
      },
      "additionalProperties": false
    },
    "Flake8TidyImportsOptions": {
      "type": "object",
      "properties": {
        "ban-relative-imports": {
          "description": "Whether to ban all relative imports (`\"all\"`), or only those imports that extend into the parent module or beyond (`\"parents\"`).",
          "anyOf": [
            {
              "$ref": "#/definitions/Strictness"
            },
            {
              "type": "null"
            }
          ]
        },
        "banned-api": {
          "description": "Specific modules or module members that may not be imported or accessed. Note that this rule is only meant to flag accidental uses, and can be circumvented via `eval` or `importlib`.",
          "type": [
            "object",
            "null"
          ],
          "additionalProperties": {
            "$ref": "#/definitions/ApiBan"
          }
        },
        "banned-module-level-imports": {
          "description": "List of specific modules that may not be imported at module level, and should instead be imported lazily (e.g., within a function definition, or an `if TYPE_CHECKING:` block, or some other nested context).",
          "type": [
            "array",
            "null"
          ],
          "items": {
            "type": "string"
          }
        }
      },
      "additionalProperties": false
    },
    "Flake8TypeCheckingOptions": {
      "type": "object",
      "properties": {
        "exempt-modules": {
          "description": "Exempt certain modules from needing to be moved into type-checking blocks.",
          "type": [
            "array",
            "null"
          ],
          "items": {
            "type": "string"
          }
        },
        "quote-annotations": {
          "description": "Whether to add quotes around type annotations, if doing so would allow the corresponding import to be moved into a type-checking block.\n\nFor example, in the following, Python requires that `Sequence` be available at runtime, despite the fact that it's only used in a type annotation:\n\n```python from collections.abc import Sequence\n\ndef func(value: Sequence[int]) -> None: ... ```\n\nIn other words, moving `from collections.abc import Sequence` into an `if TYPE_CHECKING:` block above would cause a runtime error, as the type would no longer be available at runtime.\n\nBy default, Ruff will respect such runtime semantics and avoid moving the import to prevent such runtime errors.\n\nSetting `quote-annotations` to `true` will instruct Ruff to add quotes around the annotation (e.g., `\"Sequence[int]\"`), which in turn enables Ruff to move the import into an `if TYPE_CHECKING:` block, like so:\n\n```python from typing import TYPE_CHECKING\n\nif TYPE_CHECKING: from collections.abc import Sequence\n\ndef func(value: \"Sequence[int]\") -> None: ... ```\n\nNote that this setting has no effect when `from __future__ import annotations` is present, as `__future__` annotations are always treated equivalently to quoted annotations.",
          "type": [
            "boolean",
            "null"
          ]
        },
        "runtime-evaluated-base-classes": {
          "description": "Exempt classes that list any of the enumerated classes as a base class from needing to be moved into type-checking blocks.\n\nCommon examples include Pydantic's `pydantic.BaseModel` and SQLAlchemy's `sqlalchemy.orm.DeclarativeBase`, but can also support user-defined classes that inherit from those base classes. For example, if you define a common `DeclarativeBase` subclass that's used throughout your project (e.g., `class Base(DeclarativeBase) ...` in `base.py`), you can add it to this list (`runtime-evaluated-base-classes = [\"base.Base\"]`) to exempt models from being moved into type-checking blocks.",
          "type": [
            "array",
            "null"
          ],
          "items": {
            "type": "string"
          }
        },
        "runtime-evaluated-decorators": {
          "description": "Exempt classes and functions decorated with any of the enumerated decorators from being moved into type-checking blocks.\n\nCommon examples include Pydantic's `@pydantic.validate_call` decorator (for functions) and attrs' `@attrs.define` decorator (for classes).",
          "type": [
            "array",
            "null"
          ],
          "items": {
            "type": "string"
          }
        },
        "strict": {
          "description": "Enforce `TC001`, `TC002`, and `TC003` rules even when valid runtime imports are present for the same module.\n\nSee flake8-type-checking's [strict](https://github.com/snok/flake8-type-checking#strict) option.",
          "type": [
            "boolean",
            "null"
          ]
        }
      },
      "additionalProperties": false
    },
    "Flake8UnusedArgumentsOptions": {
      "type": "object",
      "properties": {
        "ignore-variadic-names": {
          "description": "Whether to allow unused variadic arguments, like `*args` and `**kwargs`.",
          "type": [
            "boolean",
            "null"
          ]
        }
      },
      "additionalProperties": false
    },
    "FormatOptions": {
      "description": "Configures the way Ruff formats your code.",
      "type": "object",
      "properties": {
        "docstring-code-format": {
          "description": "Whether to format code snippets in docstrings.\n\nWhen this is enabled, Python code examples within docstrings are automatically reformatted.\n\nFor example, when this is enabled, the following code:\n\n```python def f(x): \"\"\" Something about `f`. And an example in doctest format:\n\n>>> f(  x  )\n\nMarkdown is also supported:\n\n```py f(  x  ) ```\n\nAs are reStructuredText literal blocks::\n\nf(  x  )\n\nAnd reStructuredText code blocks:\n\n.. code-block:: python\n\nf(  x  ) \"\"\" pass ```\n\n... will be reformatted (assuming the rest of the options are set to their defaults) as:\n\n```python def f(x): \"\"\" Something about `f`. And an example in doctest format:\n\n>>> f(x)\n\nMarkdown is also supported:\n\n```py f(x) ```\n\nAs are reStructuredText literal blocks::\n\nf(x)\n\nAnd reStructuredText code blocks:\n\n.. code-block:: python\n\nf(x) \"\"\" pass ```\n\nIf a code snippet in a docstring contains invalid Python code or if the formatter would otherwise write invalid Python code, then the code example is ignored by the formatter and kept as-is.\n\nCurrently, doctest, Markdown, reStructuredText literal blocks, and reStructuredText code blocks are all supported and automatically recognized. In the case of unlabeled fenced code blocks in Markdown and reStructuredText literal blocks, the contents are assumed to be Python and reformatted. As with any other format, if the contents aren't valid Python, then the block is left untouched automatically.",
          "type": [
            "boolean",
            "null"
          ]
        },
        "docstring-code-line-length": {
          "description": "Set the line length used when formatting code snippets in docstrings.\n\nThis only has an effect when the `docstring-code-format` setting is enabled.\n\nThe default value for this setting is `\"dynamic\"`, which has the effect of ensuring that any reformatted code examples in docstrings adhere to the global line length configuration that is used for the surrounding Python code. The point of this setting is that it takes the indentation of the docstring into account when reformatting code examples.\n\nAlternatively, this can be set to a fixed integer, which will result in the same line length limit being applied to all reformatted code examples in docstrings. When set to a fixed integer, the indent of the docstring is not taken into account. That is, this may result in lines in the reformatted code example that exceed the globally configured line length limit.\n\nFor example, when this is set to `20` and [`docstring-code-format`](#docstring-code-format) is enabled, then this code:\n\n```python def f(x): ''' Something about `f`. And an example:\n\n.. code-block:: python\n\nfoo, bar, quux = this_is_a_long_line(lion, hippo, lemur, bear) ''' pass ```\n\n... will be reformatted (assuming the rest of the options are set to their defaults) as:\n\n```python def f(x): \"\"\" Something about `f`. And an example:\n\n.. code-block:: python\n\n( foo, bar, quux, ) = this_is_a_long_line( lion, hippo, lemur, bear, ) \"\"\" pass ```",
          "anyOf": [
            {
              "$ref": "#/definitions/DocstringCodeLineWidth"
            },
            {
              "type": "null"
            }
          ]
        },
        "exclude": {
          "description": "A list of file patterns to exclude from formatting in addition to the files excluded globally (see [`exclude`](#exclude), and [`extend-exclude`](#extend-exclude)).\n\nExclusions are based on globs, and can be either:\n\n- Single-path patterns, like `.mypy_cache` (to exclude any directory named `.mypy_cache` in the tree), `foo.py` (to exclude any file named `foo.py`), or `foo_*.py` (to exclude any file matching `foo_*.py` ). - Relative patterns, like `directory/foo.py` (to exclude that specific file) or `directory/*.py` (to exclude any Python files in `directory`). Note that these paths are relative to the project root (e.g., the directory containing your `pyproject.toml`).\n\nFor more information on the glob syntax, refer to the [`globset` documentation](https://docs.rs/globset/latest/globset/#syntax).",
          "type": [
            "array",
            "null"
          ],
          "items": {
            "type": "string"
          }
        },
        "indent-style": {
          "description": "Whether to use spaces or tabs for indentation.\n\n`indent-style = \"space\"` (default):\n\n```python def f(): print(\"Hello\") #  Spaces indent the `print` statement. ```\n\n`indent-style = \"tab\"`:\n\n```python def f(): print(\"Hello\") #  A tab `\\t` indents the `print` statement. ```\n\nPEP 8 recommends using spaces for [indentation](https://peps.python.org/pep-0008/#indentation). We care about accessibility; if you do not need tabs for accessibility, we do not recommend you use them.\n\nSee [`indent-width`](#indent-width) to configure the number of spaces per indentation and the tab width.",
          "anyOf": [
            {
              "$ref": "#/definitions/IndentStyle"
            },
            {
              "type": "null"
            }
          ]
        },
        "line-ending": {
          "description": "The character Ruff uses at the end of a line.\n\n* `auto`: The newline style is detected automatically on a file per file basis. Files with mixed line endings will be converted to the first detected line ending. Defaults to `\\n` for files that contain no line endings. * `lf`: Line endings will be converted to `\\n`. The default line ending on Unix. * `cr-lf`: Line endings will be converted to `\\r\\n`. The default line ending on Windows. * `native`: Line endings will be converted to `\\n` on Unix and `\\r\\n` on Windows.",
          "anyOf": [
            {
              "$ref": "#/definitions/LineEnding"
            },
            {
              "type": "null"
            }
          ]
        },
        "preview": {
          "description": "Whether to enable the unstable preview style formatting.",
          "type": [
            "boolean",
            "null"
          ]
        },
        "quote-style": {
          "description": "Configures the preferred quote character for strings. The recommended options are\n\n* `double` (default): Use double quotes `\"` * `single`: Use single quotes `'`\n\nIn compliance with [PEP 8](https://peps.python.org/pep-0008/) and [PEP 257](https://peps.python.org/pep-0257/), Ruff prefers double quotes for triple quoted strings and docstrings even when using `quote-style = \"single\"`.\n\nRuff deviates from using the configured quotes if doing so prevents the need for escaping quote characters inside the string:\n\n```python a = \"a string without any quotes\" b = \"It's monday morning\" ```\n\nRuff will change the quotes of the string assigned to `a` to single quotes when using `quote-style = \"single\"`. However, Ruff uses double quotes for the string assigned to `b` because using single quotes would require escaping the `'`, which leads to the less readable code: `'It\\'s monday morning'`.\n\nIn addition, Ruff supports the quote style `preserve` for projects that already use a mixture of single and double quotes and can't migrate to the `double` or `single` style. The quote style `preserve` leaves the quotes of all strings unchanged.",
          "anyOf": [
            {
              "$ref": "#/definitions/QuoteStyle"
            },
            {
              "type": "null"
            }
          ]
        },
        "skip-magic-trailing-comma": {
          "description": "Ruff uses existing trailing commas as an indication that short lines should be left separate. If this option is set to `true`, the magic trailing comma is ignored.\n\nFor example, Ruff leaves the arguments separate even though collapsing the arguments to a single line doesn't exceed the line length if `skip-magic-trailing-comma = false`:\n\n```python # The arguments remain on separate lines because of the trailing comma after `b` def test( a, b, ): pass ```\n\nSetting `skip-magic-trailing-comma = true` changes the formatting to:\n\n```python # The arguments remain on separate lines because of the trailing comma after `b` def test(a, b): pass ```",
          "type": [
            "boolean",
            "null"
          ]
        }
      },
      "additionalProperties": false
    },
    "ImportSection": {
      "anyOf": [
        {
          "$ref": "#/definitions/ImportType"
        },
        {
          "type": "string"
        }
      ]
    },
    "ImportType": {
      "type": "string",
      "enum": [
        "future",
        "standard-library",
        "third-party",
        "first-party",
        "local-folder"
      ]
    },
    "IndentStyle": {
      "oneOf": [
        {
          "description": "Use tabs to indent code.",
          "type": "string",
          "enum": [
            "tab"
          ]
        },
        {
          "description": "Use [`IndentWidth`] spaces to indent code.",
          "type": "string",
          "enum": [
            "space"
          ]
        }
      ]
    },
    "IndentWidth": {
      "description": "The size of a tab.",
      "type": "integer",
      "format": "uint8",
      "minimum": 1.0
    },
    "IsortOptions": {
      "type": "object",
      "properties": {
        "case-sensitive": {
          "description": "Sort imports taking into account case sensitivity.",
          "type": [
            "boolean",
            "null"
          ]
        },
        "classes": {
          "description": "An override list of tokens to always recognize as a Class for [`order-by-type`](#lint_isort_order-by-type) regardless of casing.",
          "type": [
            "array",
            "null"
          ],
          "items": {
            "type": "string"
          }
        },
        "combine-as-imports": {
          "description": "Combines as imports on the same line. See isort's [`combine-as-imports`](https://pycqa.github.io/isort/docs/configuration/options.html#combine-as-imports) option.",
          "type": [
            "boolean",
            "null"
          ]
        },
        "constants": {
          "description": "An override list of tokens to always recognize as a CONSTANT for [`order-by-type`](#lint_isort_order-by-type) regardless of casing.",
          "type": [
            "array",
            "null"
          ],
          "items": {
            "type": "string"
          }
        },
        "default-section": {
          "description": "Define a default section for any imports that don't fit into the specified [`section-order`](#lint_isort_section-order).",
          "anyOf": [
            {
              "$ref": "#/definitions/ImportSection"
            },
            {
              "type": "null"
            }
          ]
        },
        "detect-same-package": {
          "description": "Whether to automatically mark imports from within the same package as first-party. For example, when `detect-same-package = true`, then when analyzing files within the `foo` package, any imports from within the `foo` package will be considered first-party.\n\nThis heuristic is often unnecessary when `src` is configured to detect all first-party sources; however, if `src` is _not_ configured, this heuristic can be useful to detect first-party imports from _within_ (but not _across_) first-party packages.",
          "type": [
            "boolean",
            "null"
          ]
        },
        "extra-standard-library": {
          "description": "A list of modules to consider standard-library, in addition to those known to Ruff in advance.\n\nSupports glob patterns. For more information on the glob syntax, refer to the [`globset` documentation](https://docs.rs/globset/latest/globset/#syntax).",
          "type": [
            "array",
            "null"
          ],
          "items": {
            "type": "string"
          }
        },
        "force-single-line": {
          "description": "Forces all from imports to appear on their own line.",
          "type": [
            "boolean",
            "null"
          ]
        },
        "force-sort-within-sections": {
          "description": "Don't sort straight-style imports (like `import sys`) before from-style imports (like `from itertools import groupby`). Instead, sort the imports by module, independent of import style.",
          "type": [
            "boolean",
            "null"
          ]
        },
        "force-to-top": {
          "description": "Force specific imports to the top of their appropriate section.",
          "type": [
            "array",
            "null"
          ],
          "items": {
            "type": "string"
          }
        },
        "force-wrap-aliases": {
          "description": "Force `import from` statements with multiple members and at least one alias (e.g., `import A as B`) to wrap such that every line contains exactly one member. For example, this formatting would be retained, rather than condensing to a single line:\n\n```python from .utils import ( test_directory as test_directory, test_id as test_id ) ```\n\nNote that this setting is only effective when combined with `combine-as-imports = true`. When [`combine-as-imports`](#lint_isort_combine-as-imports) isn't enabled, every aliased `import from` will be given its own line, in which case, wrapping is not necessary.\n\nWhen using the formatter, ensure that [`format.skip-magic-trailing-comma`](#format_skip-magic-trailing-comma) is set to `false` (default) when enabling `force-wrap-aliases` to avoid that the formatter collapses members if they all fit on a single line.",
          "type": [
            "boolean",
            "null"
          ]
        },
        "forced-separate": {
          "description": "A list of modules to separate into auxiliary block(s) of imports, in the order specified.",
          "type": [
            "array",
            "null"
          ],
          "items": {
            "type": "string"
          }
        },
        "from-first": {
          "description": "Whether to place `import from` imports before straight imports when sorting.\n\nFor example, by default, imports will be sorted such that straight imports appear before `import from` imports, as in: ```python import os import sys from typing import List ```\n\nSetting `from-first = true` will instead sort such that `import from` imports appear before straight imports, as in: ```python from typing import List import os import sys ```",
          "type": [
            "boolean",
            "null"
          ]
        },
        "known-first-party": {
          "description": "A list of modules to consider first-party, regardless of whether they can be identified as such via introspection of the local filesystem.\n\nSupports glob patterns. For more information on the glob syntax, refer to the [`globset` documentation](https://docs.rs/globset/latest/globset/#syntax).",
          "type": [
            "array",
            "null"
          ],
          "items": {
            "type": "string"
          }
        },
        "known-local-folder": {
          "description": "A list of modules to consider being a local folder. Generally, this is reserved for relative imports (`from . import module`).\n\nSupports glob patterns. For more information on the glob syntax, refer to the [`globset` documentation](https://docs.rs/globset/latest/globset/#syntax).",
          "type": [
            "array",
            "null"
          ],
          "items": {
            "type": "string"
          }
        },
        "known-third-party": {
          "description": "A list of modules to consider third-party, regardless of whether they can be identified as such via introspection of the local filesystem.\n\nSupports glob patterns. For more information on the glob syntax, refer to the [`globset` documentation](https://docs.rs/globset/latest/globset/#syntax).",
          "type": [
            "array",
            "null"
          ],
          "items": {
            "type": "string"
          }
        },
        "length-sort": {
          "description": "Sort imports by their string length, such that shorter imports appear before longer imports. For example, by default, imports will be sorted alphabetically, as in: ```python import collections import os ```\n\nSetting `length-sort = true` will instead sort such that shorter imports appear before longer imports, as in: ```python import os import collections ```",
          "type": [
            "boolean",
            "null"
          ]
        },
        "length-sort-straight": {
          "description": "Sort straight imports by their string length. Similar to [`length-sort`](#lint_isort_length-sort), but applies only to straight imports and doesn't affect `from` imports.",
          "type": [
            "boolean",
            "null"
          ]
        },
        "lines-after-imports": {
          "description": "The number of blank lines to place after imports. Use `-1` for automatic determination.\n\nRuff uses at most one blank line after imports in typing stub files (files with `.pyi` extension) in accordance to the typing style recommendations ([source](https://typing.readthedocs.io/en/latest/guides/writing_stubs.html#blank-lines)).\n\nWhen using the formatter, only the values `-1`, `1`, and `2` are compatible because it enforces at least one empty and at most two empty lines after imports.",
          "type": [
            "integer",
            "null"
          ],
          "format": "int"
        },
        "lines-between-types": {
          "description": "The number of lines to place between \"direct\" and `import from` imports.\n\nWhen using the formatter, only the values `0` and `1` are compatible because it preserves up to one empty line after imports in nested blocks.",
          "type": [
            "integer",
            "null"
          ],
          "format": "uint",
          "minimum": 0.0
        },
        "no-lines-before": {
          "description": "A list of sections that should _not_ be delineated from the previous section via empty lines.",
          "type": [
            "array",
            "null"
          ],
          "items": {
            "$ref": "#/definitions/ImportSection"
          }
        },
        "no-sections": {
          "description": "Put all imports into the same section bucket.\n\nFor example, rather than separating standard library and third-party imports, as in: ```python import os import sys\n\nimport numpy import pandas ```\n\nSetting `no-sections = true` will instead group all imports into a single section: ```python import numpy import os import pandas import sys ```",
          "type": [
            "boolean",
            "null"
          ]
        },
        "order-by-type": {
          "description": "Order imports by type, which is determined by case, in addition to alphabetically.",
          "type": [
            "boolean",
            "null"
          ]
        },
        "relative-imports-order": {
          "description": "Whether to place \"closer\" imports (fewer `.` characters, most local) before \"further\" imports (more `.` characters, least local), or vice versa.\n\nThe default (\"furthest-to-closest\") is equivalent to isort's [`reverse-relative`](https://pycqa.github.io/isort/docs/configuration/options.html#reverse-relative) default (`reverse-relative = false`); setting this to \"closest-to-furthest\" is equivalent to isort's `reverse-relative = true`.",
          "anyOf": [
            {
              "$ref": "#/definitions/RelativeImportsOrder"
            },
            {
              "type": "null"
            }
          ]
        },
        "required-imports": {
          "description": "Add the specified import line to all files.",
          "type": [
            "array",
            "null"
          ],
          "items": {
            "$ref": "#/definitions/NameImports"
          }
        },
        "section-order": {
          "description": "Override in which order the sections should be output. Can be used to move custom sections.",
          "type": [
            "array",
            "null"
          ],
          "items": {
            "$ref": "#/definitions/ImportSection"
          }
        },
        "sections": {
          "description": "A list of mappings from section names to modules.\n\nBy default, imports are categorized according to their type (e.g., `future`, `third-party`, and so on). This setting allows you to group modules into custom sections, to augment or override the built-in sections.\n\nFor example, to group all testing utilities, you could create a `testing` section: ```toml testing = [\"pytest\", \"hypothesis\"] ```\n\nThe values in the list are treated as glob patterns. For example, to match all packages in the LangChain ecosystem (`langchain-core`, `langchain-openai`, etc.): ```toml langchain = [\"langchain-*\"] ```\n\nCustom sections should typically be inserted into the [`section-order`](#lint_isort_section-order) list to ensure that they're displayed as a standalone group and in the intended order, as in: ```toml section-order = [ \"future\", \"standard-library\", \"third-party\", \"first-party\", \"local-folder\", \"testing\" ] ```\n\nIf a custom section is omitted from [`section-order`](#lint_isort_section-order), imports in that section will be assigned to the [`default-section`](#lint_isort_default-section) (which defaults to `third-party`).",
          "type": [
            "object",
            "null"
          ],
          "additionalProperties": {
            "type": "array",
            "items": {
              "type": "string"
            }
          }
        },
        "single-line-exclusions": {
          "description": "One or more modules to exclude from the single line rule.",
          "type": [
            "array",
            "null"
          ],
          "items": {
            "type": "string"
          }
        },
        "split-on-trailing-comma": {
          "description": "If a comma is placed after the last member in a multi-line import, then the imports will never be folded into one line.\n\nSee isort's [`split-on-trailing-comma`](https://pycqa.github.io/isort/docs/configuration/options.html#split-on-trailing-comma) option.\n\nWhen using the formatter, ensure that [`format.skip-magic-trailing-comma`](#format_skip-magic-trailing-comma) is set to `false` (default) when enabling `split-on-trailing-comma` to avoid that the formatter removes the trailing commas.",
          "type": [
            "boolean",
            "null"
          ]
        },
        "variables": {
          "description": "An override list of tokens to always recognize as a var for [`order-by-type`](#lint_isort_order-by-type) regardless of casing.",
          "type": [
            "array",
            "null"
          ],
          "items": {
            "type": "string"
          }
        }
      },
      "additionalProperties": false
    },
    "LineEnding": {
      "oneOf": [
        {
          "description": "The newline style is detected automatically on a file per file basis. Files with mixed line endings will be converted to the first detected line ending. Defaults to [`LineEnding::Lf`] for a files that contain no line endings.",
          "type": "string",
          "enum": [
            "auto"
          ]
        },
        {
          "description": "Line endings will be converted to `\\n` as is common on Unix.",
          "type": "string",
          "enum": [
            "lf"
          ]
        },
        {
          "description": "Line endings will be converted to `\\r\\n` as is common on Windows.",
          "type": "string",
          "enum": [
            "cr-lf"
          ]
        },
        {
          "description": "Line endings will be converted to `\\n` on Unix and `\\r\\n` on Windows.",
          "type": "string",
          "enum": [
            "native"
          ]
        }
      ]
    },
    "LineLength": {
      "description": "The length of a line of text that is considered too long.\n\nThe allowed range of values is 1..=320",
      "type": "integer",
      "format": "uint16",
      "maximum": 320.0,
      "minimum": 1.0
    },
    "LineWidth": {
      "description": "The maximum visual width to which the formatter should try to limit a line.",
      "type": "integer",
      "format": "uint16",
      "minimum": 1.0
    },
    "LintOptions": {
      "description": "Configures how Ruff checks your code.\n\nOptions specified in the `lint` section take precedence over the deprecated top-level settings.",
      "type": "object",
      "properties": {
        "allowed-confusables": {
          "description": "A list of allowed \"confusable\" Unicode characters to ignore when enforcing `RUF001`, `RUF002`, and `RUF003`.",
          "type": [
            "array",
            "null"
          ],
          "items": {
            "type": "string",
            "maxLength": 1,
            "minLength": 1
          }
        },
        "dummy-variable-rgx": {
          "description": "A regular expression used to identify \"dummy\" variables, or those which should be ignored when enforcing (e.g.) unused-variable rules. The default expression matches `_`, `__`, and `_var`, but not `_var_`.",
          "type": [
            "string",
            "null"
          ]
        },
        "exclude": {
          "description": "A list of file patterns to exclude from linting in addition to the files excluded globally (see [`exclude`](#exclude), and [`extend-exclude`](#extend-exclude)).\n\nExclusions are based on globs, and can be either:\n\n- Single-path patterns, like `.mypy_cache` (to exclude any directory named `.mypy_cache` in the tree), `foo.py` (to exclude any file named `foo.py`), or `foo_*.py` (to exclude any file matching `foo_*.py` ). - Relative patterns, like `directory/foo.py` (to exclude that specific file) or `directory/*.py` (to exclude any Python files in `directory`). Note that these paths are relative to the project root (e.g., the directory containing your `pyproject.toml`).\n\nFor more information on the glob syntax, refer to the [`globset` documentation](https://docs.rs/globset/latest/globset/#syntax).",
          "type": [
            "array",
            "null"
          ],
          "items": {
            "type": "string"
          }
        },
        "explicit-preview-rules": {
          "description": "Whether to require exact codes to select preview rules. When enabled, preview rules will not be selected by prefixes — the full code of each preview rule will be required to enable the rule.",
          "type": [
            "boolean",
            "null"
          ]
        },
        "extend-fixable": {
          "description": "A list of rule codes or prefixes to consider fixable, in addition to those specified by [`fixable`](#lint_fixable).",
          "type": [
            "array",
            "null"
          ],
          "items": {
            "$ref": "#/definitions/RuleSelector"
          }
        },
        "extend-ignore": {
          "description": "A list of rule codes or prefixes to ignore, in addition to those specified by `ignore`.",
          "deprecated": true,
          "type": [
            "array",
            "null"
          ],
          "items": {
            "$ref": "#/definitions/RuleSelector"
          }
        },
        "extend-per-file-ignores": {
          "description": "A list of mappings from file pattern to rule codes or prefixes to exclude, in addition to any rules excluded by [`per-file-ignores`](#lint_per-file-ignores).",
          "type": [
            "object",
            "null"
          ],
          "additionalProperties": {
            "type": "array",
            "items": {
              "$ref": "#/definitions/RuleSelector"
            }
          }
        },
        "extend-safe-fixes": {
          "description": "A list of rule codes or prefixes for which unsafe fixes should be considered safe.",
          "type": [
            "array",
            "null"
          ],
          "items": {
            "$ref": "#/definitions/RuleSelector"
          }
        },
        "extend-select": {
          "description": "A list of rule codes or prefixes to enable, in addition to those specified by [`select`](#lint_select).",
          "type": [
            "array",
            "null"
          ],
          "items": {
            "$ref": "#/definitions/RuleSelector"
          }
        },
        "extend-unfixable": {
          "description": "A list of rule codes or prefixes to consider non-auto-fixable, in addition to those specified by [`unfixable`](#lint_unfixable).",
          "deprecated": true,
          "type": [
            "array",
            "null"
          ],
          "items": {
            "$ref": "#/definitions/RuleSelector"
          }
        },
        "extend-unsafe-fixes": {
          "description": "A list of rule codes or prefixes for which safe fixes should be considered unsafe.",
          "type": [
            "array",
            "null"
          ],
          "items": {
            "$ref": "#/definitions/RuleSelector"
          }
        },
        "external": {
          "description": "A list of rule codes or prefixes that are unsupported by Ruff, but should be preserved when (e.g.) validating `# noqa` directives. Useful for retaining `# noqa` directives that cover plugins not yet implemented by Ruff.",
          "type": [
            "array",
            "null"
          ],
          "items": {
            "type": "string"
          }
        },
        "fixable": {
          "description": "A list of rule codes or prefixes to consider fixable. By default, all rules are considered fixable.",
          "type": [
            "array",
            "null"
          ],
          "items": {
            "$ref": "#/definitions/RuleSelector"
          }
        },
        "flake8-annotations": {
          "description": "Options for the `flake8-annotations` plugin.",
          "anyOf": [
            {
              "$ref": "#/definitions/Flake8AnnotationsOptions"
            },
            {
              "type": "null"
            }
          ]
        },
        "flake8-bandit": {
          "description": "Options for the `flake8-bandit` plugin.",
          "anyOf": [
            {
              "$ref": "#/definitions/Flake8BanditOptions"
            },
            {
              "type": "null"
            }
          ]
        },
        "flake8-boolean-trap": {
          "description": "Options for the `flake8-boolean-trap` plugin.",
          "anyOf": [
            {
              "$ref": "#/definitions/Flake8BooleanTrapOptions"
            },
            {
              "type": "null"
            }
          ]
        },
        "flake8-bugbear": {
          "description": "Options for the `flake8-bugbear` plugin.",
          "anyOf": [
            {
              "$ref": "#/definitions/Flake8BugbearOptions"
            },
            {
              "type": "null"
            }
          ]
        },
        "flake8-builtins": {
          "description": "Options for the `flake8-builtins` plugin.",
          "anyOf": [
            {
              "$ref": "#/definitions/Flake8BuiltinsOptions"
            },
            {
              "type": "null"
            }
          ]
        },
        "flake8-comprehensions": {
          "description": "Options for the `flake8-comprehensions` plugin.",
          "anyOf": [
            {
              "$ref": "#/definitions/Flake8ComprehensionsOptions"
            },
            {
              "type": "null"
            }
          ]
        },
        "flake8-copyright": {
          "description": "Options for the `flake8-copyright` plugin.",
          "anyOf": [
            {
              "$ref": "#/definitions/Flake8CopyrightOptions"
            },
            {
              "type": "null"
            }
          ]
        },
        "flake8-errmsg": {
          "description": "Options for the `flake8-errmsg` plugin.",
          "anyOf": [
            {
              "$ref": "#/definitions/Flake8ErrMsgOptions"
            },
            {
              "type": "null"
            }
          ]
        },
        "flake8-gettext": {
          "description": "Options for the `flake8-gettext` plugin.",
          "anyOf": [
            {
              "$ref": "#/definitions/Flake8GetTextOptions"
            },
            {
              "type": "null"
            }
          ]
        },
        "flake8-implicit-str-concat": {
          "description": "Options for the `flake8-implicit-str-concat` plugin.",
          "anyOf": [
            {
              "$ref": "#/definitions/Flake8ImplicitStrConcatOptions"
            },
            {
              "type": "null"
            }
          ]
        },
        "flake8-import-conventions": {
          "description": "Options for the `flake8-import-conventions` plugin.",
          "anyOf": [
            {
              "$ref": "#/definitions/Flake8ImportConventionsOptions"
            },
            {
              "type": "null"
            }
          ]
        },
        "flake8-pytest-style": {
          "description": "Options for the `flake8-pytest-style` plugin.",
          "anyOf": [
            {
              "$ref": "#/definitions/Flake8PytestStyleOptions"
            },
            {
              "type": "null"
            }
          ]
        },
        "flake8-quotes": {
          "description": "Options for the `flake8-quotes` plugin.",
          "anyOf": [
            {
              "$ref": "#/definitions/Flake8QuotesOptions"
            },
            {
              "type": "null"
            }
          ]
        },
        "flake8-self": {
          "description": "Options for the `flake8_self` plugin.",
          "anyOf": [
            {
              "$ref": "#/definitions/Flake8SelfOptions"
            },
            {
              "type": "null"
            }
          ]
        },
        "flake8-tidy-imports": {
          "description": "Options for the `flake8-tidy-imports` plugin.",
          "anyOf": [
            {
              "$ref": "#/definitions/Flake8TidyImportsOptions"
            },
            {
              "type": "null"
            }
          ]
        },
        "flake8-type-checking": {
          "description": "Options for the `flake8-type-checking` plugin.",
          "anyOf": [
            {
              "$ref": "#/definitions/Flake8TypeCheckingOptions"
            },
            {
              "type": "null"
            }
          ]
        },
        "flake8-unused-arguments": {
          "description": "Options for the `flake8-unused-arguments` plugin.",
          "anyOf": [
            {
              "$ref": "#/definitions/Flake8UnusedArgumentsOptions"
            },
            {
              "type": "null"
            }
          ]
        },
        "ignore": {
          "description": "A list of rule codes or prefixes to ignore. Prefixes can specify exact rules (like `F841`), entire categories (like `F`), or anything in between.\n\nWhen breaking ties between enabled and disabled rules (via `select` and `ignore`, respectively), more specific prefixes override less specific prefixes.",
          "type": [
            "array",
            "null"
          ],
          "items": {
            "$ref": "#/definitions/RuleSelector"
          }
        },
        "ignore-init-module-imports": {
          "description": "Avoid automatically removing unused imports in `__init__.py` files. Such imports will still be flagged, but with a dedicated message suggesting that the import is either added to the module's `__all__` symbol, or re-exported with a redundant alias (e.g., `import os as os`).\n\nThis option is enabled by default, but you can opt-in to removal of imports via an unsafe fix.",
          "deprecated": true,
          "type": [
            "boolean",
            "null"
          ]
        },
        "isort": {
          "description": "Options for the `isort` plugin.",
          "anyOf": [
            {
              "$ref": "#/definitions/IsortOptions"
            },
            {
              "type": "null"
            }
          ]
        },
        "logger-objects": {
          "description": "A list of objects that should be treated equivalently to a `logging.Logger` object.\n\nThis is useful for ensuring proper diagnostics (e.g., to identify `logging` deprecations and other best-practices) for projects that re-export a `logging.Logger` object from a common module.\n\nFor example, if you have a module `logging_setup.py` with the following contents: ```python import logging\n\nlogger = logging.getLogger(__name__) ```\n\nAdding `\"logging_setup.logger\"` to `logger-objects` will ensure that `logging_setup.logger` is treated as a `logging.Logger` object when imported from other modules (e.g., `from logging_setup import logger`).",
          "type": [
            "array",
            "null"
          ],
          "items": {
            "type": "string"
          }
        },
        "mccabe": {
          "description": "Options for the `mccabe` plugin.",
          "anyOf": [
            {
              "$ref": "#/definitions/McCabeOptions"
            },
            {
              "type": "null"
            }
          ]
        },
        "pep8-naming": {
          "description": "Options for the `pep8-naming` plugin.",
          "anyOf": [
            {
              "$ref": "#/definitions/Pep8NamingOptions"
            },
            {
              "type": "null"
            }
          ]
        },
        "per-file-ignores": {
          "description": "A list of mappings from file pattern to rule codes or prefixes to exclude, when considering any matching files. An initial '!' negates the file pattern.",
          "type": [
            "object",
            "null"
          ],
          "additionalProperties": {
            "type": "array",
            "items": {
              "$ref": "#/definitions/RuleSelector"
            }
          }
        },
        "preview": {
          "description": "Whether to enable preview mode. When preview mode is enabled, Ruff will use unstable rules and fixes.",
          "type": [
            "boolean",
            "null"
          ]
        },
        "pycodestyle": {
          "description": "Options for the `pycodestyle` plugin.",
          "anyOf": [
            {
              "$ref": "#/definitions/PycodestyleOptions"
            },
            {
              "type": "null"
            }
          ]
        },
        "pydocstyle": {
          "description": "Options for the `pydocstyle` plugin.",
          "anyOf": [
            {
              "$ref": "#/definitions/PydocstyleOptions"
            },
            {
              "type": "null"
            }
          ]
        },
        "pyflakes": {
          "description": "Options for the `pyflakes` plugin.",
          "anyOf": [
            {
              "$ref": "#/definitions/PyflakesOptions"
            },
            {
              "type": "null"
            }
          ]
        },
        "pylint": {
          "description": "Options for the `pylint` plugin.",
          "anyOf": [
            {
              "$ref": "#/definitions/PylintOptions"
            },
            {
              "type": "null"
            }
          ]
        },
        "pyupgrade": {
          "description": "Options for the `pyupgrade` plugin.",
          "anyOf": [
            {
              "$ref": "#/definitions/PyUpgradeOptions"
            },
            {
              "type": "null"
            }
          ]
        },
        "ruff": {
          "description": "Options for the `ruff` plugin",
          "anyOf": [
            {
              "$ref": "#/definitions/RuffOptions"
            },
            {
              "type": "null"
            }
          ]
        },
        "select": {
          "description": "A list of rule codes or prefixes to enable. Prefixes can specify exact rules (like `F841`), entire categories (like `F`), or anything in between.\n\nWhen breaking ties between enabled and disabled rules (via `select` and `ignore`, respectively), more specific prefixes override less specific prefixes.",
          "type": [
            "array",
            "null"
          ],
          "items": {
            "$ref": "#/definitions/RuleSelector"
          }
        },
        "task-tags": {
          "description": "A list of task tags to recognize (e.g., \"TODO\", \"FIXME\", \"XXX\").\n\nComments starting with these tags will be ignored by commented-out code detection (`ERA`), and skipped by line-length rules (`E501`) if [`ignore-overlong-task-comments`](#lint_pycodestyle_ignore-overlong-task-comments) is set to `true`.",
          "type": [
            "array",
            "null"
          ],
          "items": {
            "type": "string"
          }
        },
        "typing-modules": {
          "description": "A list of modules whose exports should be treated equivalently to members of the `typing` module.\n\nThis is useful for ensuring proper type annotation inference for projects that re-export `typing` and `typing_extensions` members from a compatibility module. If omitted, any members imported from modules apart from `typing` and `typing_extensions` will be treated as ordinary Python objects.",
          "type": [
            "array",
            "null"
          ],
          "items": {
            "type": "string"
          }
        },
        "unfixable": {
          "description": "A list of rule codes or prefixes to consider non-fixable.",
          "type": [
            "array",
            "null"
          ],
          "items": {
            "$ref": "#/definitions/RuleSelector"
          }
        }
      },
      "additionalProperties": false
    },
    "McCabeOptions": {
      "type": "object",
      "properties": {
        "max-complexity": {
          "description": "The maximum McCabe complexity to allow before triggering `C901` errors.",
          "type": [
            "integer",
            "null"
          ],
          "format": "uint",
          "minimum": 0.0
        }
      },
      "additionalProperties": false
    },
    "NameImports": {
      "type": "string"
    },
    "OutputFormat": {
      "type": "string",
      "enum": [
        "concise",
        "full",
        "json",
        "json-lines",
        "junit",
        "grouped",
        "github",
        "gitlab",
        "pylint",
        "rdjson",
        "azure",
        "sarif"
      ]
    },
    "ParametrizeNameType": {
      "type": "string",
      "enum": [
        "csv",
        "tuple",
        "list"
      ]
    },
    "ParametrizeValuesRowType": {
      "type": "string",
      "enum": [
        "tuple",
        "list"
      ]
    },
    "ParametrizeValuesType": {
      "type": "string",
      "enum": [
        "tuple",
        "list"
      ]
    },
    "Pep8NamingOptions": {
      "type": "object",
      "properties": {
        "classmethod-decorators": {
          "description": "A list of decorators that, when applied to a method, indicate that the method should be treated as a class method (in addition to the builtin `@classmethod`).\n\nFor example, Ruff will expect that any method decorated by a decorator in this list takes a `cls` argument as its first argument.\n\nExpects to receive a list of fully-qualified names (e.g., `pydantic.validator`, rather than `validator`) or alternatively a plain name which is then matched against the last segment in case the decorator itself consists of a dotted name.",
          "type": [
            "array",
            "null"
          ],
          "items": {
            "type": "string"
          }
        },
        "extend-ignore-names": {
          "description": "Additional names (or patterns) to ignore when considering `pep8-naming` violations, in addition to those included in [`ignore-names`](#lint_pep8-naming_ignore-names).\n\nSupports glob patterns. For example, to ignore all names starting with `test_` or ending with `_test`, you could use `ignore-names = [\"test_*\", \"*_test\"]`. For more information on the glob syntax, refer to the [`globset` documentation](https://docs.rs/globset/latest/globset/#syntax).",
          "type": [
            "array",
            "null"
          ],
          "items": {
            "type": "string"
          }
        },
        "ignore-names": {
          "description": "A list of names (or patterns) to ignore when considering `pep8-naming` violations.\n\nSupports glob patterns. For example, to ignore all names starting with `test_` or ending with `_test`, you could use `ignore-names = [\"test_*\", \"*_test\"]`. For more information on the glob syntax, refer to the [`globset` documentation](https://docs.rs/globset/latest/globset/#syntax).",
          "type": [
            "array",
            "null"
          ],
          "items": {
            "type": "string"
          }
        },
        "staticmethod-decorators": {
          "description": "A list of decorators that, when applied to a method, indicate that the method should be treated as a static method (in addition to the builtin `@staticmethod`).\n\nFor example, Ruff will expect that any method decorated by a decorator in this list has no `self` or `cls` argument.\n\nExpects to receive a list of fully-qualified names (e.g., `belay.Device.teardown`, rather than `teardown`) or alternatively a plain name which is then matched against the last segment in case the decorator itself consists of a dotted name.",
          "type": [
            "array",
            "null"
          ],
          "items": {
            "type": "string"
          }
        }
      },
      "additionalProperties": false
    },
    "PyUpgradeOptions": {
      "type": "object",
      "properties": {
        "keep-runtime-typing": {
          "description": "Whether to avoid [PEP 585](https://peps.python.org/pep-0585/) (`List[int]` -> `list[int]`) and [PEP 604](https://peps.python.org/pep-0604/) (`Union[str, int]` -> `str | int`) rewrites even if a file imports `from __future__ import annotations`.\n\nThis setting is only applicable when the target Python version is below 3.9 and 3.10 respectively, and is most commonly used when working with libraries like Pydantic and FastAPI, which rely on the ability to parse type annotations at runtime. The use of `from __future__ import annotations` causes Python to treat the type annotations as strings, which typically allows for the use of language features that appear in later Python versions but are not yet supported by the current version (e.g., `str | int`). However, libraries that rely on runtime type annotations will break if the annotations are incompatible with the current Python version.\n\nFor example, while the following is valid Python 3.8 code due to the presence of `from __future__ import annotations`, the use of `str | int` prior to Python 3.10 will cause Pydantic to raise a `TypeError` at runtime:\n\n```python from __future__ import annotations\n\nimport pydantic\n\nclass Foo(pydantic.BaseModel): bar: str | int ```",
          "type": [
            "boolean",
            "null"
          ]
        }
      },
      "additionalProperties": false
    },
    "PycodestyleOptions": {
      "type": "object",
      "properties": {
        "ignore-overlong-task-comments": {
          "description": "Whether line-length violations (`E501`) should be triggered for comments starting with [`task-tags`](#lint_task-tags) (by default: \"TODO\", \"FIXME\", and \"XXX\").",
          "type": [
            "boolean",
            "null"
          ]
        },
        "max-doc-length": {
          "description": "The maximum line length to allow for [`doc-line-too-long`](https://docs.astral.sh/ruff/rules/doc-line-too-long/) violations within documentation (`W505`), including standalone comments. By default, this is set to `null` which disables reporting violations.\n\nThe length is determined by the number of characters per line, except for lines containing Asian characters or emojis. For these lines, the [unicode width](https://unicode.org/reports/tr11/) of each character is added up to determine the length.\n\nSee the [`doc-line-too-long`](https://docs.astral.sh/ruff/rules/doc-line-too-long/) rule for more information.",
          "anyOf": [
            {
              "$ref": "#/definitions/LineLength"
            },
            {
              "type": "null"
            }
          ]
        },
        "max-line-length": {
          "description": "The maximum line length to allow for [`line-too-long`](https://docs.astral.sh/ruff/rules/line-too-long/) violations. By default, this is set to the value of the [`line-length`](#line-length) option.\n\nUse this option when you want to detect extra-long lines that the formatter can't automatically split by setting `pycodestyle.line-length` to a value larger than [`line-length`](#line-length).\n\n```toml # The formatter wraps lines at a length of 88. line-length = 88\n\n[pycodestyle] # E501 reports lines that exceed the length of 100. max-line-length = 100 ```\n\nThe length is determined by the number of characters per line, except for lines containing East Asian characters or emojis. For these lines, the [unicode width](https://unicode.org/reports/tr11/) of each character is added up to determine the length.\n\nSee the [`line-too-long`](https://docs.astral.sh/ruff/rules/line-too-long/) rule for more information.",
          "anyOf": [
            {
              "$ref": "#/definitions/LineLength"
            },
            {
              "type": "null"
            }
          ]
        }
      },
      "additionalProperties": false
    },
    "PydocstyleOptions": {
      "type": "object",
      "properties": {
        "convention": {
          "description": "Whether to use Google-style, NumPy-style conventions, or the [PEP 257](https://peps.python.org/pep-0257/) defaults when analyzing docstring sections.\n\nEnabling a convention will disable all rules that are not included in the specified convention. As such, the intended workflow is to enable a convention and then selectively enable or disable any additional rules on top of it.\n\nFor example, to use Google-style conventions but avoid requiring documentation for every function parameter:\n\n```toml [tool.ruff.lint] # Enable all `pydocstyle` rules, limiting to those that adhere to the # Google convention via `convention = \"google\"`, below. select = [\"D\"]\n\n# On top of the Google convention, disable `D417`, which requires # documentation for every function parameter. ignore = [\"D417\"]\n\n[tool.ruff.lint.pydocstyle] convention = \"google\" ```\n\nTo enable an additional rule that's excluded from the convention, select the desired rule via its fully qualified rule code (e.g., `D400` instead of `D4` or `D40`):\n\n```toml [tool.ruff.lint] # Enable D400 on top of the Google convention. extend-select = [\"D400\"]\n\n[tool.ruff.lint.pydocstyle] convention = \"google\" ```",
          "anyOf": [
            {
              "$ref": "#/definitions/Convention"
            },
            {
              "type": "null"
            }
          ]
        },
        "ignore-decorators": {
          "description": "Ignore docstrings for functions or methods decorated with the specified fully-qualified decorators.",
          "type": [
            "array",
            "null"
          ],
          "items": {
            "type": "string"
          }
        },
        "property-decorators": {
          "description": "A list of decorators that, when applied to a method, indicate that the method should be treated as a property (in addition to the builtin `@property` and standard-library `@functools.cached_property`).\n\nFor example, Ruff will expect that any method decorated by a decorator in this list can use a non-imperative summary line.",
          "type": [
            "array",
            "null"
          ],
          "items": {
            "type": "string"
          }
        }
      },
      "additionalProperties": false
    },
    "PyflakesOptions": {
      "type": "object",
      "properties": {
        "allowed-unused-imports": {
          "description": "A list of modules to ignore when considering unused imports.\n\nUsed to prevent violations for specific modules that are known to have side effects on import (e.g., `hvplot.pandas`).\n\nModules in this list are expected to be fully-qualified names (e.g., `hvplot.pandas`). Any submodule of a given module will also be ignored (e.g., given `hvplot`, `hvplot.pandas` will also be ignored).",
          "type": [
            "array",
            "null"
          ],
          "items": {
            "type": "string"
          }
        },
        "extend-generics": {
          "description": "Additional functions or classes to consider generic, such that any subscripts should be treated as type annotation (e.g., `ForeignKey` in `django.db.models.ForeignKey[\"User\"]`.\n\nExpects to receive a list of fully-qualified names (e.g., `django.db.models.ForeignKey`, rather than `ForeignKey`).",
          "type": [
            "array",
            "null"
          ],
          "items": {
            "type": "string"
          }
        }
      },
      "additionalProperties": false
    },
    "PylintOptions": {
      "type": "object",
      "properties": {
        "allow-dunder-method-names": {
          "description": "Dunder methods name to allow, in addition to the default set from the Python standard library (see `PLW3201`).",
          "type": [
            "array",
            "null"
          ],
          "items": {
            "type": "string"
          },
          "uniqueItems": true
        },
        "allow-magic-value-types": {
          "description": "Constant types to ignore when used as \"magic values\" (see `PLR2004`).",
          "type": [
            "array",
            "null"
          ],
          "items": {
            "$ref": "#/definitions/ConstantType"
          }
        },
        "max-args": {
          "description": "Maximum number of arguments allowed for a function or method definition (see `PLR0913`).",
          "type": [
            "integer",
            "null"
          ],
          "format": "uint",
          "minimum": 0.0
        },
        "max-bool-expr": {
          "description": "Maximum number of Boolean expressions allowed within a single `if` statement (see `PLR0916`).",
          "type": [
            "integer",
            "null"
          ],
          "format": "uint",
          "minimum": 0.0
        },
        "max-branches": {
          "description": "Maximum number of branches allowed for a function or method body (see `PLR0912`).",
          "type": [
            "integer",
            "null"
          ],
          "format": "uint",
          "minimum": 0.0
        },
        "max-locals": {
          "description": "Maximum number of local variables allowed for a function or method body (see `PLR0914`).",
          "type": [
            "integer",
            "null"
          ],
          "format": "uint",
          "minimum": 0.0
        },
        "max-nested-blocks": {
          "description": "Maximum number of nested blocks allowed within a function or method body (see `PLR1702`).",
          "type": [
            "integer",
            "null"
          ],
          "format": "uint",
          "minimum": 0.0
        },
        "max-positional-args": {
          "description": "Maximum number of positional arguments allowed for a function or method definition (see `PLR0917`).\n\nIf not specified, defaults to the value of `max-args`.",
          "type": [
            "integer",
            "null"
          ],
          "format": "uint",
          "minimum": 0.0
        },
        "max-public-methods": {
          "description": "Maximum number of public methods allowed for a class (see `PLR0904`).",
          "type": [
            "integer",
            "null"
          ],
          "format": "uint",
          "minimum": 0.0
        },
        "max-returns": {
          "description": "Maximum number of return statements allowed for a function or method body (see `PLR0911`)",
          "type": [
            "integer",
            "null"
          ],
          "format": "uint",
          "minimum": 0.0
        },
        "max-statements": {
          "description": "Maximum number of statements allowed for a function or method body (see `PLR0915`).",
          "type": [
            "integer",
            "null"
          ],
          "format": "uint",
          "minimum": 0.0
        }
      },
      "additionalProperties": false
    },
    "PythonVersion": {
      "type": "string",
      "enum": [
        "py37",
        "py38",
        "py39",
        "py310",
        "py311",
        "py312",
        "py313"
      ]
    },
    "Quote": {
      "oneOf": [
        {
          "description": "Use double quotes.",
          "type": "string",
          "enum": [
            "double"
          ]
        },
        {
          "description": "Use single quotes.",
          "type": "string",
          "enum": [
            "single"
          ]
        }
      ]
    },
    "QuoteStyle": {
      "type": "string",
      "enum": [
        "single",
        "double",
        "preserve"
      ]
    },
    "RelativeImportsOrder": {
      "oneOf": [
        {
          "description": "Place \"closer\" imports (fewer `.` characters, most local) before \"further\" imports (more `.` characters, least local).",
          "type": "string",
          "enum": [
            "closest-to-furthest"
          ]
        },
        {
          "description": "Place \"further\" imports (more `.` characters, least local) imports before \"closer\" imports (fewer `.` characters, most local).",
          "type": "string",
          "enum": [
            "furthest-to-closest"
          ]
        }
      ]
    },
    "RequiredVersion": {
      "type": "string"
    },
    "RuffOptions": {
      "type": "object",
      "properties": {
        "extend-markup-names": {
          "description": "A list of additional callable names that behave like [`markupsafe.Markup`].\n\nExpects to receive a list of fully-qualified names (e.g., `webhelpers.html.literal`, rather than `literal`).\n\n[markupsafe.Markup]: https://markupsafe.palletsprojects.com/en/stable/escaping/#markupsafe.Markup",
          "type": [
            "array",
            "null"
          ],
          "items": {
            "type": "string"
          }
        },
        "parenthesize-tuple-in-subscript": {
          "description": "Whether to prefer accessing items keyed by tuples with parentheses around the tuple (see `RUF031`).",
          "type": [
            "boolean",
            "null"
          ]
        }
      },
      "additionalProperties": false
    },
    "RuleSelector": {
      "type": "string",
      "enum": [
        "A",
        "A0",
        "A00",
        "A001",
        "A002",
        "A003",
        "A004",
        "A005",
        "A006",
        "AIR",
        "AIR0",
        "AIR00",
        "AIR001",
        "AIR3",
        "AIR30",
        "AIR301",
        "ALL",
        "ANN",
        "ANN0",
        "ANN00",
        "ANN001",
        "ANN002",
        "ANN003",
        "ANN2",
        "ANN20",
        "ANN201",
        "ANN202",
        "ANN204",
        "ANN205",
        "ANN206",
        "ANN4",
        "ANN40",
        "ANN401",
        "ARG",
        "ARG0",
        "ARG00",
        "ARG001",
        "ARG002",
        "ARG003",
        "ARG004",
        "ARG005",
        "ASYNC",
        "ASYNC1",
        "ASYNC10",
        "ASYNC100",
        "ASYNC105",
        "ASYNC109",
        "ASYNC11",
        "ASYNC110",
        "ASYNC115",
        "ASYNC116",
        "ASYNC2",
        "ASYNC21",
        "ASYNC210",
        "ASYNC22",
        "ASYNC220",
        "ASYNC221",
        "ASYNC222",
        "ASYNC23",
        "ASYNC230",
        "ASYNC25",
        "ASYNC251",
        "B",
        "B0",
        "B00",
        "B002",
        "B003",
        "B004",
        "B005",
        "B006",
        "B007",
        "B008",
        "B009",
        "B01",
        "B010",
        "B011",
        "B012",
        "B013",
        "B014",
        "B015",
        "B016",
        "B017",
        "B018",
        "B019",
        "B02",
        "B020",
        "B021",
        "B022",
        "B023",
        "B024",
        "B025",
        "B026",
        "B027",
        "B028",
        "B029",
        "B03",
        "B030",
        "B031",
        "B032",
        "B033",
        "B034",
        "B035",
        "B039",
        "B9",
        "B90",
        "B901",
        "B904",
        "B905",
        "B909",
        "BLE",
        "BLE0",
        "BLE00",
        "BLE001",
        "C",
        "C4",
        "C40",
        "C400",
        "C401",
        "C402",
        "C403",
        "C404",
        "C405",
        "C406",
        "C408",
        "C409",
        "C41",
        "C410",
        "C411",
        "C413",
        "C414",
        "C415",
        "C416",
        "C417",
        "C418",
        "C419",
        "C42",
        "C420",
        "C9",
        "C90",
        "C901",
        "COM",
        "COM8",
        "COM81",
        "COM812",
        "COM818",
        "COM819",
        "CPY",
        "CPY0",
        "CPY00",
        "CPY001",
        "D",
        "D1",
        "D10",
        "D100",
        "D101",
        "D102",
        "D103",
        "D104",
        "D105",
        "D106",
        "D107",
        "D2",
        "D20",
        "D200",
        "D201",
        "D202",
        "D203",
        "D204",
        "D205",
        "D206",
        "D207",
        "D208",
        "D209",
        "D21",
        "D210",
        "D211",
        "D212",
        "D213",
        "D214",
        "D215",
        "D3",
        "D30",
        "D300",
        "D301",
        "D4",
        "D40",
        "D400",
        "D401",
        "D402",
        "D403",
        "D404",
        "D405",
        "D406",
        "D407",
        "D408",
        "D409",
        "D41",
        "D410",
        "D411",
        "D412",
        "D413",
        "D414",
        "D415",
        "D416",
        "D417",
        "D418",
        "D419",
        "DJ",
        "DJ0",
        "DJ00",
        "DJ001",
        "DJ003",
        "DJ006",
        "DJ007",
        "DJ008",
        "DJ01",
        "DJ012",
        "DJ013",
        "DOC",
        "DOC2",
        "DOC20",
        "DOC201",
        "DOC202",
        "DOC4",
        "DOC40",
        "DOC402",
        "DOC403",
        "DOC5",
        "DOC50",
        "DOC501",
        "DOC502",
        "DTZ",
        "DTZ0",
        "DTZ00",
        "DTZ001",
        "DTZ002",
        "DTZ003",
        "DTZ004",
        "DTZ005",
        "DTZ006",
        "DTZ007",
        "DTZ01",
        "DTZ011",
        "DTZ012",
        "DTZ9",
        "DTZ90",
        "DTZ901",
        "E",
        "E1",
        "E10",
        "E101",
        "E11",
        "E111",
        "E112",
        "E113",
        "E114",
        "E115",
        "E116",
        "E117",
        "E2",
        "E20",
        "E201",
        "E202",
        "E203",
        "E204",
        "E21",
        "E211",
        "E22",
        "E221",
        "E222",
        "E223",
        "E224",
        "E225",
        "E226",
        "E227",
        "E228",
        "E23",
        "E231",
        "E24",
        "E241",
        "E242",
        "E25",
        "E251",
        "E252",
        "E26",
        "E261",
        "E262",
        "E265",
        "E266",
        "E27",
        "E271",
        "E272",
        "E273",
        "E274",
        "E275",
        "E3",
        "E30",
        "E301",
        "E302",
        "E303",
        "E304",
        "E305",
        "E306",
        "E4",
        "E40",
        "E401",
        "E402",
        "E5",
        "E50",
        "E501",
        "E502",
        "E7",
        "E70",
        "E701",
        "E702",
        "E703",
        "E71",
        "E711",
        "E712",
        "E713",
        "E714",
        "E72",
        "E721",
        "E722",
        "E73",
        "E731",
        "E74",
        "E741",
        "E742",
        "E743",
        "E9",
        "E90",
        "E902",
        "EM",
        "EM1",
        "EM10",
        "EM101",
        "EM102",
        "EM103",
        "ERA",
        "ERA0",
        "ERA00",
        "ERA001",
        "EXE",
        "EXE0",
        "EXE00",
        "EXE001",
        "EXE002",
        "EXE003",
        "EXE004",
        "EXE005",
        "F",
        "F4",
        "F40",
        "F401",
        "F402",
        "F403",
        "F404",
        "F405",
        "F406",
        "F407",
        "F5",
        "F50",
        "F501",
        "F502",
        "F503",
        "F504",
        "F505",
        "F506",
        "F507",
        "F508",
        "F509",
        "F52",
        "F521",
        "F522",
        "F523",
        "F524",
        "F525",
        "F54",
        "F541",
        "F6",
        "F60",
        "F601",
        "F602",
        "F62",
        "F621",
        "F622",
        "F63",
        "F631",
        "F632",
        "F633",
        "F634",
        "F7",
        "F70",
        "F701",
        "F702",
        "F704",
        "F706",
        "F707",
        "F72",
        "F722",
        "F8",
        "F81",
        "F811",
        "F82",
        "F821",
        "F822",
        "F823",
        "F84",
        "F841",
        "F842",
        "F9",
        "F90",
        "F901",
        "FA",
        "FA1",
        "FA10",
        "FA100",
        "FA102",
        "FAST",
        "FAST0",
        "FAST00",
        "FAST001",
        "FAST002",
        "FAST003",
        "FBT",
        "FBT0",
        "FBT00",
        "FBT001",
        "FBT002",
        "FBT003",
        "FIX",
        "FIX0",
        "FIX00",
        "FIX001",
        "FIX002",
        "FIX003",
        "FIX004",
        "FLY",
        "FLY0",
        "FLY00",
        "FLY002",
        "FURB",
        "FURB1",
        "FURB10",
        "FURB101",
        "FURB103",
        "FURB105",
        "FURB11",
        "FURB110",
        "FURB113",
        "FURB116",
        "FURB118",
        "FURB12",
        "FURB129",
        "FURB13",
        "FURB131",
        "FURB132",
        "FURB136",
        "FURB14",
        "FURB140",
        "FURB142",
        "FURB145",
        "FURB148",
        "FURB15",
        "FURB152",
        "FURB154",
        "FURB156",
        "FURB157",
        "FURB16",
        "FURB161",
        "FURB163",
        "FURB164",
        "FURB166",
        "FURB167",
        "FURB168",
        "FURB169",
        "FURB17",
        "FURB171",
        "FURB177",
        "FURB18",
        "FURB180",
        "FURB181",
        "FURB187",
        "FURB188",
        "FURB189",
        "FURB19",
        "FURB192",
        "G",
        "G0",
        "G00",
        "G001",
        "G002",
        "G003",
        "G004",
        "G01",
        "G010",
        "G1",
        "G10",
        "G101",
        "G2",
        "G20",
        "G201",
        "G202",
        "I",
        "I0",
        "I00",
        "I001",
        "I002",
        "ICN",
        "ICN0",
        "ICN00",
        "ICN001",
        "ICN002",
        "ICN003",
        "INP",
        "INP0",
        "INP00",
        "INP001",
        "INT",
        "INT0",
        "INT00",
        "INT001",
        "INT002",
        "INT003",
        "ISC",
        "ISC0",
        "ISC00",
        "ISC001",
        "ISC002",
        "ISC003",
        "LOG",
        "LOG0",
        "LOG00",
        "LOG001",
        "LOG002",
        "LOG007",
        "LOG009",
        "LOG01",
        "LOG015",
        "N",
        "N8",
        "N80",
        "N801",
        "N802",
        "N803",
        "N804",
        "N805",
        "N806",
        "N807",
        "N81",
        "N811",
        "N812",
        "N813",
        "N814",
        "N815",
        "N816",
        "N817",
        "N818",
        "N9",
        "N99",
        "N999",
        "NPY",
        "NPY0",
        "NPY00",
        "NPY001",
        "NPY002",
        "NPY003",
        "NPY2",
        "NPY20",
        "NPY201",
        "PD",
        "PD0",
        "PD00",
        "PD002",
        "PD003",
        "PD004",
        "PD007",
        "PD008",
        "PD009",
        "PD01",
        "PD010",
        "PD011",
        "PD012",
        "PD013",
        "PD015",
        "PD1",
        "PD10",
        "PD101",
        "PD9",
        "PD90",
        "PD901",
        "PERF",
        "PERF1",
        "PERF10",
        "PERF101",
        "PERF102",
        "PERF2",
        "PERF20",
        "PERF203",
        "PERF4",
        "PERF40",
        "PERF401",
        "PERF402",
        "PERF403",
        "PGH",
        "PGH0",
        "PGH00",
        "PGH003",
        "PGH004",
        "PGH005",
        "PIE",
        "PIE7",
        "PIE79",
        "PIE790",
        "PIE794",
        "PIE796",
        "PIE8",
        "PIE80",
        "PIE800",
        "PIE804",
        "PIE807",
        "PIE808",
        "PIE81",
        "PIE810",
        "PL",
        "PLC",
        "PLC0",
        "PLC01",
        "PLC010",
        "PLC0105",
        "PLC013",
        "PLC0131",
        "PLC0132",
        "PLC02",
        "PLC020",
        "PLC0205",
        "PLC0206",
        "PLC0208",
        "PLC04",
        "PLC041",
        "PLC0414",
        "PLC0415",
        "PLC1",
        "PLC18",
        "PLC180",
        "PLC1802",
        "PLC19",
        "PLC190",
        "PLC1901",
        "PLC2",
        "PLC24",
        "PLC240",
        "PLC2401",
        "PLC2403",
        "PLC27",
        "PLC270",
        "PLC2701",
        "PLC28",
        "PLC280",
        "PLC2801",
        "PLC3",
        "PLC30",
        "PLC300",
        "PLC3002",
        "PLE",
        "PLE0",
        "PLE01",
        "PLE010",
        "PLE0100",
        "PLE0101",
        "PLE011",
        "PLE0115",
        "PLE0116",
        "PLE0117",
        "PLE0118",
        "PLE02",
        "PLE023",
        "PLE0237",
        "PLE024",
        "PLE0241",
        "PLE03",
        "PLE030",
        "PLE0302",
        "PLE0303",
        "PLE0304",
        "PLE0305",
        "PLE0307",
        "PLE0308",
        "PLE0309",
        "PLE06",
        "PLE060",
        "PLE0604",
        "PLE0605",
        "PLE064",
        "PLE0643",
        "PLE07",
        "PLE070",
        "PLE0704",
        "PLE1",
        "PLE11",
        "PLE113",
        "PLE1132",
        "PLE114",
        "PLE1141",
        "PLE1142",
        "PLE12",
        "PLE120",
        "PLE1205",
        "PLE1206",
        "PLE13",
        "PLE130",
        "PLE1300",
        "PLE1307",
        "PLE131",
        "PLE1310",
        "PLE15",
        "PLE150",
        "PLE1507",
        "PLE151",
        "PLE1519",
        "PLE152",
        "PLE1520",
        "PLE17",
        "PLE170",
        "PLE1700",
        "PLE2",
        "PLE25",
        "PLE250",
        "PLE2502",
        "PLE251",
        "PLE2510",
        "PLE2512",
        "PLE2513",
        "PLE2514",
        "PLE2515",
        "PLE4",
        "PLE47",
        "PLE470",
        "PLE4703",
        "PLR",
        "PLR0",
        "PLR01",
        "PLR012",
        "PLR0124",
        "PLR013",
        "PLR0133",
        "PLR02",
        "PLR020",
        "PLR0202",
        "PLR0203",
        "PLR0206",
        "PLR04",
        "PLR040",
        "PLR0402",
        "PLR09",
        "PLR090",
        "PLR0904",
        "PLR091",
        "PLR0911",
        "PLR0912",
        "PLR0913",
        "PLR0914",
        "PLR0915",
        "PLR0916",
        "PLR0917",
        "PLR1",
        "PLR17",
        "PLR170",
        "PLR1702",
        "PLR1704",
        "PLR171",
        "PLR1711",
        "PLR1714",
        "PLR1716",
        "PLR172",
        "PLR1722",
        "PLR173",
        "PLR1730",
        "PLR1733",
        "PLR1736",
        "PLR2",
        "PLR20",
        "PLR200",
        "PLR2004",
        "PLR204",
        "PLR2044",
        "PLR5",
        "PLR55",
        "PLR550",
        "PLR5501",
        "PLR6",
        "PLR61",
        "PLR610",
        "PLR6104",
        "PLR62",
        "PLR620",
        "PLR6201",
        "PLR63",
        "PLR630",
        "PLR6301",
        "PLW",
        "PLW0",
        "PLW01",
        "PLW010",
        "PLW0108",
        "PLW012",
        "PLW0120",
        "PLW0127",
        "PLW0128",
        "PLW0129",
        "PLW013",
        "PLW0131",
        "PLW0133",
        "PLW017",
        "PLW0177",
        "PLW02",
        "PLW021",
        "PLW0211",
        "PLW024",
        "PLW0245",
        "PLW04",
        "PLW040",
        "PLW0406",
        "PLW06",
        "PLW060",
        "PLW0602",
        "PLW0603",
        "PLW0604",
        "PLW064",
        "PLW0642",
        "PLW07",
        "PLW071",
        "PLW0711",
        "PLW1",
        "PLW15",
        "PLW150",
        "PLW1501",
        "PLW1507",
        "PLW1508",
        "PLW1509",
        "PLW151",
        "PLW1510",
        "PLW1514",
        "PLW16",
        "PLW164",
        "PLW1641",
        "PLW2",
        "PLW21",
        "PLW210",
        "PLW2101",
        "PLW29",
        "PLW290",
        "PLW2901",
        "PLW3",
        "PLW32",
        "PLW320",
        "PLW3201",
        "PLW33",
        "PLW330",
        "PLW3301",
        "PT",
        "PT0",
        "PT00",
        "PT001",
        "PT002",
        "PT003",
        "PT006",
        "PT007",
        "PT008",
        "PT009",
        "PT01",
        "PT010",
        "PT011",
        "PT012",
        "PT013",
        "PT014",
        "PT015",
        "PT016",
        "PT017",
        "PT018",
        "PT019",
        "PT02",
        "PT020",
        "PT021",
        "PT022",
        "PT023",
        "PT024",
        "PT025",
        "PT026",
        "PT027",
        "PTH",
        "PTH1",
        "PTH10",
        "PTH100",
        "PTH101",
        "PTH102",
        "PTH103",
        "PTH104",
        "PTH105",
        "PTH106",
        "PTH107",
        "PTH108",
        "PTH109",
        "PTH11",
        "PTH110",
        "PTH111",
        "PTH112",
        "PTH113",
        "PTH114",
        "PTH115",
        "PTH116",
        "PTH117",
        "PTH118",
        "PTH119",
        "PTH12",
        "PTH120",
        "PTH121",
        "PTH122",
        "PTH123",
        "PTH124",
        "PTH2",
        "PTH20",
        "PTH201",
        "PTH202",
        "PTH203",
        "PTH204",
        "PTH205",
        "PTH206",
        "PTH207",
        "PTH208",
        "PYI",
        "PYI0",
        "PYI00",
        "PYI001",
        "PYI002",
        "PYI003",
        "PYI004",
        "PYI005",
        "PYI006",
        "PYI007",
        "PYI008",
        "PYI009",
        "PYI01",
        "PYI010",
        "PYI011",
        "PYI012",
        "PYI013",
        "PYI014",
        "PYI015",
        "PYI016",
        "PYI017",
        "PYI018",
        "PYI019",
        "PYI02",
        "PYI020",
        "PYI021",
        "PYI024",
        "PYI025",
        "PYI026",
        "PYI029",
        "PYI03",
        "PYI030",
        "PYI032",
        "PYI033",
        "PYI034",
        "PYI035",
        "PYI036",
        "PYI04",
        "PYI041",
        "PYI042",
        "PYI043",
        "PYI044",
        "PYI045",
        "PYI046",
        "PYI047",
        "PYI048",
        "PYI049",
        "PYI05",
        "PYI050",
        "PYI051",
        "PYI052",
        "PYI053",
        "PYI054",
        "PYI055",
        "PYI056",
        "PYI057",
        "PYI058",
        "PYI059",
        "PYI06",
        "PYI061",
        "PYI062",
        "PYI063",
        "PYI064",
        "PYI066",
        "Q",
        "Q0",
        "Q00",
        "Q000",
        "Q001",
        "Q002",
        "Q003",
        "Q004",
        "RET",
        "RET5",
        "RET50",
        "RET501",
        "RET502",
        "RET503",
        "RET504",
        "RET505",
        "RET506",
        "RET507",
        "RET508",
        "RSE",
        "RSE1",
        "RSE10",
        "RSE102",
        "RUF",
        "RUF0",
        "RUF00",
        "RUF001",
        "RUF002",
        "RUF003",
        "RUF005",
        "RUF006",
        "RUF007",
        "RUF008",
        "RUF009",
        "RUF01",
        "RUF010",
        "RUF012",
        "RUF013",
        "RUF015",
        "RUF016",
        "RUF017",
        "RUF018",
        "RUF019",
        "RUF02",
        "RUF020",
        "RUF021",
        "RUF022",
        "RUF023",
        "RUF024",
        "RUF026",
        "RUF027",
        "RUF028",
        "RUF029",
        "RUF03",
        "RUF030",
        "RUF031",
        "RUF032",
        "RUF033",
        "RUF034",
        "RUF035",
        "RUF036",
        "RUF038",
        "RUF039",
        "RUF04",
        "RUF040",
        "RUF041",
        "RUF048",
        "RUF05",
<<<<<<< HEAD
        "RUF052",
        "RUF055",
=======
        "RUF050",
>>>>>>> 92f7c7dc
        "RUF1",
        "RUF10",
        "RUF100",
        "RUF101",
        "RUF2",
        "RUF20",
        "RUF200",
        "S",
        "S1",
        "S10",
        "S101",
        "S102",
        "S103",
        "S104",
        "S105",
        "S106",
        "S107",
        "S108",
        "S11",
        "S110",
        "S112",
        "S113",
        "S2",
        "S20",
        "S201",
        "S202",
        "S3",
        "S30",
        "S301",
        "S302",
        "S303",
        "S304",
        "S305",
        "S306",
        "S307",
        "S308",
        "S31",
        "S310",
        "S311",
        "S312",
        "S313",
        "S314",
        "S315",
        "S316",
        "S317",
        "S318",
        "S319",
        "S32",
        "S320",
        "S321",
        "S323",
        "S324",
        "S4",
        "S40",
        "S401",
        "S402",
        "S403",
        "S404",
        "S405",
        "S406",
        "S407",
        "S408",
        "S409",
        "S41",
        "S411",
        "S412",
        "S413",
        "S415",
        "S5",
        "S50",
        "S501",
        "S502",
        "S503",
        "S504",
        "S505",
        "S506",
        "S507",
        "S508",
        "S509",
        "S6",
        "S60",
        "S601",
        "S602",
        "S603",
        "S604",
        "S605",
        "S606",
        "S607",
        "S608",
        "S609",
        "S61",
        "S610",
        "S611",
        "S612",
        "S7",
        "S70",
        "S701",
        "S702",
        "SIM",
        "SIM1",
        "SIM10",
        "SIM101",
        "SIM102",
        "SIM103",
        "SIM105",
        "SIM107",
        "SIM108",
        "SIM109",
        "SIM11",
        "SIM110",
        "SIM112",
        "SIM113",
        "SIM114",
        "SIM115",
        "SIM116",
        "SIM117",
        "SIM118",
        "SIM2",
        "SIM20",
        "SIM201",
        "SIM202",
        "SIM208",
        "SIM21",
        "SIM210",
        "SIM211",
        "SIM212",
        "SIM22",
        "SIM220",
        "SIM221",
        "SIM222",
        "SIM223",
        "SIM3",
        "SIM30",
        "SIM300",
        "SIM4",
        "SIM40",
        "SIM401",
        "SIM9",
        "SIM90",
        "SIM905",
        "SIM91",
        "SIM910",
        "SIM911",
        "SLF",
        "SLF0",
        "SLF00",
        "SLF001",
        "SLOT",
        "SLOT0",
        "SLOT00",
        "SLOT000",
        "SLOT001",
        "SLOT002",
        "T",
        "T1",
        "T10",
        "T100",
        "T2",
        "T20",
        "T201",
        "T203",
        "TC",
        "TC0",
        "TC00",
        "TC001",
        "TC002",
        "TC003",
        "TC004",
        "TC005",
        "TC006",
        "TC007",
        "TC008",
        "TC01",
        "TC010",
        "TD",
        "TD0",
        "TD00",
        "TD001",
        "TD002",
        "TD003",
        "TD004",
        "TD005",
        "TD006",
        "TD007",
        "TID",
        "TID2",
        "TID25",
        "TID251",
        "TID252",
        "TID253",
        "TRY",
        "TRY0",
        "TRY00",
        "TRY002",
        "TRY003",
        "TRY004",
        "TRY2",
        "TRY20",
        "TRY201",
        "TRY203",
        "TRY3",
        "TRY30",
        "TRY300",
        "TRY301",
        "TRY4",
        "TRY40",
        "TRY400",
        "TRY401",
        "UP",
        "UP0",
        "UP00",
        "UP001",
        "UP003",
        "UP004",
        "UP005",
        "UP006",
        "UP007",
        "UP008",
        "UP009",
        "UP01",
        "UP010",
        "UP011",
        "UP012",
        "UP013",
        "UP014",
        "UP015",
        "UP017",
        "UP018",
        "UP019",
        "UP02",
        "UP020",
        "UP021",
        "UP022",
        "UP023",
        "UP024",
        "UP025",
        "UP026",
        "UP028",
        "UP029",
        "UP03",
        "UP030",
        "UP031",
        "UP032",
        "UP033",
        "UP034",
        "UP035",
        "UP036",
        "UP037",
        "UP038",
        "UP039",
        "UP04",
        "UP040",
        "UP041",
        "UP042",
        "UP043",
        "UP044",
        "W",
        "W1",
        "W19",
        "W191",
        "W2",
        "W29",
        "W291",
        "W292",
        "W293",
        "W3",
        "W39",
        "W391",
        "W5",
        "W50",
        "W505",
        "W6",
        "W60",
        "W605",
        "WPS",
        "WPS1",
        "WPS11",
        "WPS116",
        "WPS117",
        "WPS3",
        "WPS30",
        "WPS303",
        "WPS36",
        "WPS362",
        "WPS4",
        "WPS43",
        "WPS435",
        "WPS46",
        "WPS463",
        "YTT",
        "YTT1",
        "YTT10",
        "YTT101",
        "YTT102",
        "YTT103",
        "YTT2",
        "YTT20",
        "YTT201",
        "YTT202",
        "YTT203",
        "YTT204",
        "YTT3",
        "YTT30",
        "YTT301",
        "YTT302",
        "YTT303"
      ]
    },
    "Strictness": {
      "oneOf": [
        {
          "description": "Ban imports that extend into the parent module or beyond.",
          "type": "string",
          "enum": [
            "parents"
          ]
        },
        {
          "description": "Ban all relative imports.",
          "type": "string",
          "enum": [
            "all"
          ]
        }
      ]
    }
  }
}<|MERGE_RESOLUTION|>--- conflicted
+++ resolved
@@ -3844,12 +3844,9 @@
         "RUF041",
         "RUF048",
         "RUF05",
-<<<<<<< HEAD
+        "RUF050",
         "RUF052",
         "RUF055",
-=======
-        "RUF050",
->>>>>>> 92f7c7dc
         "RUF1",
         "RUF10",
         "RUF100",
