use ruff_diagnostics::{Diagnostic, Fix};
use ruff_text_size::Ranged;

use crate::checkers::ast::Checker;
use crate::codes::Rule;
<<<<<<< HEAD
use crate::rules::{
    flake8_import_conventions, flake8_pyi, flake8_type_checking,
    pyflakes, pylint, ruff, wps_light
};
=======
use crate::rules::{flake8_import_conventions, flake8_pyi, pyflakes, pylint, ruff, wps_light};
>>>>>>> b73cf58b

/// Run lint rules over the [`Binding`]s.
pub(crate) fn bindings(checker: &mut Checker) {
    if !checker.any_enabled(&[
        Rule::DummyVariableAccessed,
        Rule::InvalidAllFormat,
        Rule::InvalidAllObject,
        Rule::NonAsciiName,
        Rule::ReservedArgumentAsVariable,
        Rule::UnaliasedCollectionsAbcSetImport,
        Rule::UnconventionalImportAlias,
        Rule::UnsortedDunderSlots,
        Rule::UnusedVariable,
        Rule::UnquotedTypeAlias,
        Rule::AssignmentInAssert,
        Rule::ConsecutiveUnderscoresInName,
    ]) {
        return;
    }

    for binding in &*checker.semantic.bindings {
        if checker.enabled(Rule::UnusedVariable) {
            if binding.kind.is_bound_exception()
                && binding.is_unused()
                && !checker
                    .settings
                    .dummy_variable_rgx
                    .is_match(binding.name(checker.source()))
            {
                let mut diagnostic = Diagnostic::new(
                    pyflakes::rules::UnusedVariable {
                        name: binding.name(checker.source()).to_string(),
                    },
                    binding.range(),
                );
                diagnostic.try_set_fix(|| {
                    pyflakes::fixes::remove_exception_handler_assignment(binding, checker.locator)
                        .map(Fix::safe_edit)
                });
                checker.diagnostics.push(diagnostic);
            }
        }
        if checker.enabled(Rule::InvalidAllFormat) {
            if let Some(diagnostic) = pylint::rules::invalid_all_format(binding) {
                checker.diagnostics.push(diagnostic);
            }
        }
        if checker.enabled(Rule::InvalidAllObject) {
            if let Some(diagnostic) = pylint::rules::invalid_all_object(binding) {
                checker.diagnostics.push(diagnostic);
            }
        }
        if checker.enabled(Rule::NonAsciiName) {
            if let Some(diagnostic) = pylint::rules::non_ascii_name(binding, checker.locator) {
                checker.diagnostics.push(diagnostic);
            }
        }
        if checker.enabled(Rule::UnconventionalImportAlias) {
            if let Some(diagnostic) = flake8_import_conventions::rules::unconventional_import_alias(
                checker,
                binding,
                &checker.settings.flake8_import_conventions.aliases,
            ) {
                checker.diagnostics.push(diagnostic);
            }
        }
        if checker.enabled(Rule::UnaliasedCollectionsAbcSetImport) {
            if let Some(diagnostic) =
                flake8_pyi::rules::unaliased_collections_abc_set_import(checker, binding)
            {
                checker.diagnostics.push(diagnostic);
            }
        }
        if checker.enabled(Rule::UnquotedTypeAlias) {
            if let Some(diagnostics) =
                flake8_type_checking::rules::unquoted_type_alias(checker, binding)
            {
                checker.diagnostics.extend(diagnostics);
            }
        }
        if checker.enabled(Rule::UnsortedDunderSlots) {
            if let Some(diagnostic) = ruff::rules::sort_dunder_slots(checker, binding) {
                checker.diagnostics.push(diagnostic);
            }
        }
<<<<<<< HEAD
        if checker.enabled(Rule::DummyVariableAccessed) {
            if let Some(diagnostic) = ruff::rules::dummy_variable_accessed(checker, binding) {
                checker.diagnostics.push(diagnostic);
            }
        }
        if checker.enabled(Rule::AssignmentInAssert) {
            if let Some(diagnostic) = ruff::rules::assignment_in_assert(checker, binding) {
                checker.diagnostics.push(diagnostic);
            }
        }
        if checker.enabled(Rule::ConsecutiveUnderscoresInName) {
            if let Some(diagnostic) =
                wps_light::rules::consecutive_underscores_in_name(checker.locator(), binding)
            {
                checker.diagnostics.push(diagnostic);
=======
        if checker.enabled(Rule::ReservedArgumentAsVariable) {
            if let Some(dignostic) =
                wps_light::rules::reserved_argument_as_variable(checker, binding)
            {
                checker.diagnostics.push(dignostic);
>>>>>>> b73cf58b
            }
        }
    }
}<|MERGE_RESOLUTION|>--- conflicted
+++ resolved
@@ -3,14 +3,10 @@
 
 use crate::checkers::ast::Checker;
 use crate::codes::Rule;
-<<<<<<< HEAD
 use crate::rules::{
     flake8_import_conventions, flake8_pyi, flake8_type_checking,
     pyflakes, pylint, ruff, wps_light
 };
-=======
-use crate::rules::{flake8_import_conventions, flake8_pyi, pyflakes, pylint, ruff, wps_light};
->>>>>>> b73cf58b
 
 /// Run lint rules over the [`Binding`]s.
 pub(crate) fn bindings(checker: &mut Checker) {
@@ -96,7 +92,6 @@
                 checker.diagnostics.push(diagnostic);
             }
         }
-<<<<<<< HEAD
         if checker.enabled(Rule::DummyVariableAccessed) {
             if let Some(diagnostic) = ruff::rules::dummy_variable_accessed(checker, binding) {
                 checker.diagnostics.push(diagnostic);
@@ -112,13 +107,13 @@
                 wps_light::rules::consecutive_underscores_in_name(checker.locator(), binding)
             {
                 checker.diagnostics.push(diagnostic);
-=======
+            }
+        }
         if checker.enabled(Rule::ReservedArgumentAsVariable) {
             if let Some(dignostic) =
                 wps_light::rules::reserved_argument_as_variable(checker, binding)
             {
                 checker.diagnostics.push(dignostic);
->>>>>>> b73cf58b
             }
         }
     }
