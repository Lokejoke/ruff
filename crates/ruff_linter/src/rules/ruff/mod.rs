--- conflicted
+++ resolved
@@ -71,13 +71,9 @@
     #[test_case(Rule::InvalidAssertMessageLiteralArgument, Path::new("RUF040.py"))]
     #[test_case(Rule::UnnecessaryNestedLiteral, Path::new("RUF041.py"))]
     #[test_case(Rule::UnnecessaryNestedLiteral, Path::new("RUF041.pyi"))]
-<<<<<<< HEAD
-    #[test_case(Rule::UsedDummyVariable, Path::new("RUF052.py"))]
-=======
     #[test_case(Rule::WrongClassBodyContent, Path::new("RUF050.py"))]
     #[test_case(Rule::InCompareWithSingleItemContainer, Path::new("RUF051.py"))]
-    #[test_case(Rule::DummyVariableAccessed, Path::new("RUF052.py"))]
->>>>>>> 245f1ea9
+    #[test_case(Rule::UsedDummyVariable, Path::new("RUF052.py"))]
     fn rules(rule_code: Rule, path: &Path) -> Result<()> {
         let snapshot = format!("{}_{}", rule_code.noqa_code(), path.to_string_lossy());
         let diagnostics = test_path(
