--- conflicted
+++ resolved
@@ -68,13 +68,10 @@
     #[test_case(Rule::RedundantBoolLiteral, Path::new("RUF038.py"))]
     #[test_case(Rule::RedundantBoolLiteral, Path::new("RUF038.pyi"))]
     #[test_case(Rule::InvalidAssertMessageLiteralArgument, Path::new("RUF040.py"))]
-<<<<<<< HEAD
     #[test_case(Rule::UnnecessaryNestedLiteral, Path::new("RUF041.py"))]
     #[test_case(Rule::UnnecessaryNestedLiteral, Path::new("RUF041.pyi"))]
+    #[test_case(Rule::WrongClassBodyContent, Path::new("RUF050.py"))]
     #[test_case(Rule::DummyVariableAccessed, Path::new("RUF052.py"))]
-=======
-    #[test_case(Rule::WrongClassBodyContent, Path::new("RUF050.py"))]
->>>>>>> 92f7c7dc
     fn rules(rule_code: Rule, path: &Path) -> Result<()> {
         let snapshot = format!("{}_{}", rule_code.noqa_code(), path.to_string_lossy());
         let diagnostics = test_path(
