--- conflicted
+++ resolved
@@ -62,14 +62,11 @@
     #[test_case(Rule::UselessIfElse, Path::new("RUF034.py"))]
     #[test_case(Rule::RedirectedNOQA, Path::new("RUF101.py"))]
     #[test_case(Rule::PostInitDefault, Path::new("RUF033.py"))]
-<<<<<<< HEAD
-    #[test_case(Rule::NonStringLiteralAsAssertMessage, Path::new("RUF040.py"))]
-=======
     #[test_case(Rule::NoneNotAtEndOfUnion, Path::new("RUF036.py"))]
     #[test_case(Rule::NoneNotAtEndOfUnion, Path::new("RUF036.pyi"))]
     #[test_case(Rule::RedundantBoolLiteral, Path::new("RUF038.py"))]
     #[test_case(Rule::RedundantBoolLiteral, Path::new("RUF038.pyi"))]
->>>>>>> 942d6eeb
+    #[test_case(Rule::NonStringLiteralAsAssertMessage, Path::new("RUF040.py"))]
     fn rules(rule_code: Rule, path: &Path) -> Result<()> {
         let snapshot = format!("{}_{}", rule_code.noqa_code(), path.to_string_lossy());
         let diagnostics = test_path(
