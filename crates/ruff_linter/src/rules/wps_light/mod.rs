--- conflicted
+++ resolved
@@ -13,15 +13,10 @@
     use crate::test::test_path;
     use crate::{assert_messages, settings};
 
-<<<<<<< HEAD
-    #[test_case(Rule::ConsecutiveUnderscoresInName, Path::new("WPS116.py"))]
+    #[test_case(Rule::ListMultiplication, Path::new("WPS435.py"))]
     #[test_case(Rule::ReservedArgumentAsVariable, Path::new("WPS117.py"))]
     #[test_case(Rule::UnderscoresInNumber, Path::new("WPS303.py"))]
     #[test_case(Rule::AssignmentToSubscriptSlice, Path::new("WPS362.py"))]
-=======
-    #[test_case(Rule::Dummy, Path::new("WPS000.py"))]
-    #[test_case(Rule::ListMultiplication, Path::new("WPS435.py"))]
->>>>>>> 352fa27f
     fn rules(rule_code: Rule, path: &Path) -> Result<()> {
         let snapshot = format!("{}_{}", rule_code.as_ref(), path.to_string_lossy());
         let diagnostics = test_path(
