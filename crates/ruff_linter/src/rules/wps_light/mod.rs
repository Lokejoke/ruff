--- conflicted
+++ resolved
@@ -13,14 +13,13 @@
     use crate::test::test_path;
     use crate::{assert_messages, settings};
 
-<<<<<<< HEAD
-    #[test_case(Rule::ListMultiplication, Path::new("WPS435.py"))]
+    #[test_case(Rule::ConsecutiveUnderscoresInName, Path::new("WPS116.py"))]
     #[test_case(Rule::ReservedArgumentAsVariable, Path::new("WPS117.py"))]
+    #[test_case(Rule::UseOfUnusedMarkedVariables, Path::new("WPS121.py"))]
     #[test_case(Rule::UnderscoresInNumber, Path::new("WPS303.py"))]
     #[test_case(Rule::AssignmentToSubscriptSlice, Path::new("WPS362.py"))]
-=======
+    #[test_case(Rule::ListMultiplication, Path::new("WPS435.py"))]
     #[test_case(Rule::GetterWithoutReturnValue, Path::new("WPS463.py"))]
->>>>>>> 8a8cef5d
     fn rules(rule_code: Rule, path: &Path) -> Result<()> {
         let snapshot = format!("{}_{}", rule_code.as_ref(), path.to_string_lossy());
         let diagnostics = test_path(
